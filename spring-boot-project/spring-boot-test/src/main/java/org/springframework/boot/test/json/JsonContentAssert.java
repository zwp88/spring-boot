/*
 * Copyright 2012-2019 the original author or authors.
 *
 * Licensed under the Apache License, Version 2.0 (the "License");
 * you may not use this file except in compliance with the License.
 * You may obtain a copy of the License at
 *
 *      http://www.apache.org/licenses/LICENSE-2.0
 *
 * Unless required by applicable law or agreed to in writing, software
 * distributed under the License is distributed on an "AS IS" BASIS,
 * WITHOUT WARRANTIES OR CONDITIONS OF ANY KIND, either express or implied.
 * See the License for the specific language governing permissions and
 * limitations under the License.
 */

package org.springframework.boot.test.json;

import java.io.File;
import java.io.InputStream;
import java.nio.charset.Charset;
import java.util.List;
import java.util.Map;

import com.jayway.jsonpath.JsonPath;
import org.assertj.core.api.AbstractAssert;
import org.assertj.core.api.AbstractBooleanAssert;
import org.assertj.core.api.AbstractCharSequenceAssert;
import org.assertj.core.api.AbstractObjectAssert;
import org.assertj.core.api.Assert;
import org.assertj.core.api.Assertions;
import org.assertj.core.api.ListAssert;
import org.assertj.core.api.MapAssert;
import org.skyscreamer.jsonassert.JSONCompare;
import org.skyscreamer.jsonassert.JSONCompareMode;
import org.skyscreamer.jsonassert.JSONCompareResult;
import org.skyscreamer.jsonassert.comparator.JSONComparator;

import org.springframework.core.io.Resource;
import org.springframework.util.ObjectUtils;
import org.springframework.util.StringUtils;

/**
 * AssertJ {@link Assert} for {@link JsonContent}.
 *
 * @author Phillip Webb
 * @author Andy Wilkinson
 * @author Camille Vienot
 * @since 1.4.0
 */
public class JsonContentAssert extends AbstractAssert<JsonContentAssert, CharSequence> {

	private final JsonLoader loader;

	/**
	 * Create a new {@link JsonContentAssert} instance that will load resources as UTF-8.
	 * @param resourceLoadClass the source class used to load resources
	 * @param json the actual JSON content
	 */
	public JsonContentAssert(Class<?> resourceLoadClass, CharSequence json) {
		this(resourceLoadClass, null, json);
	}

	/**
	 * Create a new {@link JsonContentAssert} instance that will load resources in the
	 * given {@code charset}.
	 * @param resourceLoadClass the source class used to load resources
	 * @param charset the charset of the JSON resources
	 * @param json the actual JSON content
	 * @since 1.4.1
	 */
	public JsonContentAssert(Class<?> resourceLoadClass, Charset charset,
			CharSequence json) {
		super(json, JsonContentAssert.class);
		this.loader = new JsonLoader(resourceLoadClass, charset);
	}

	/**
	 * Overridden version of {@code isEqualTo} to perform JSON tests based on the object
	 * type.
	 * @see org.assertj.core.api.AbstractAssert#isEqualTo(java.lang.Object)
	 */
	@Override
	public JsonContentAssert isEqualTo(Object expected) {
		if (expected == null || expected instanceof CharSequence) {
			return isEqualToJson((CharSequence) expected);
		}
		if (expected instanceof byte[]) {
			return isEqualToJson((byte[]) expected);
		}
		if (expected instanceof File) {
			return isEqualToJson((File) expected);
		}
		if (expected instanceof InputStream) {
			return isEqualToJson((InputStream) expected);
		}
		if (expected instanceof Resource) {
			return isEqualToJson((Resource) expected);
		}
<<<<<<< HEAD
		failWithMessage("Unsupport type for JSON assert {}", expected.getClass());
		return null;
=======
		throw new AssertionError(
				"Unsupported type for JSON assert " + expected.getClass());
>>>>>>> acf9e8ac
	}

	/**
	 * Verifies that the actual value is {@link JSONCompareMode#LENIENT leniently} equal
	 * to the specified JSON. The {@code expected} value can contain the JSON itself or,
	 * if it ends with {@code .json}, the name of a resource to be loaded using
	 * {@code resourceLoadClass}.
	 * @param expected the expected JSON or the name of a resource containing the expected
	 * JSON
	 * @return {@code this} assertion object
	 * @throws AssertionError if the actual JSON value is not equal to the given one
	 */
	public JsonContentAssert isEqualToJson(CharSequence expected) {
		String expectedJson = this.loader.getJson(expected);
		return assertNotFailed(compare(expectedJson, JSONCompareMode.LENIENT));
	}

	/**
	 * Verifies that the actual value is {@link JSONCompareMode#LENIENT leniently} equal
	 * to the specified JSON resource.
	 * @param path the name of a resource containing the expected JSON
	 * @param resourceLoadClass the source class used to load the resource
	 * @return {@code this} assertion object
	 * @throws AssertionError if the actual JSON value is not equal to the given one
	 */
	public JsonContentAssert isEqualToJson(String path, Class<?> resourceLoadClass) {
		String expectedJson = this.loader.getJson(path, resourceLoadClass);
		return assertNotFailed(compare(expectedJson, JSONCompareMode.LENIENT));
	}

	/**
	 * Verifies that the actual value is {@link JSONCompareMode#LENIENT leniently} equal
	 * to the specified JSON bytes.
	 * @param expected the expected JSON bytes
	 * @return {@code this} assertion object
	 * @throws AssertionError if the actual JSON value is not equal to the given one
	 */
	public JsonContentAssert isEqualToJson(byte[] expected) {
		String expectedJson = this.loader.getJson(expected);
		return assertNotFailed(compare(expectedJson, JSONCompareMode.LENIENT));
	}

	/**
	 * Verifies that the actual value is {@link JSONCompareMode#LENIENT leniently} equal
	 * to the specified JSON file.
	 * @param expected a file containing the expected JSON
	 * @return {@code this} assertion object
	 * @throws AssertionError if the actual JSON value is not equal to the given one
	 */
	public JsonContentAssert isEqualToJson(File expected) {
		String expectedJson = this.loader.getJson(expected);
		return assertNotFailed(compare(expectedJson, JSONCompareMode.LENIENT));
	}

	/**
	 * Verifies that the actual value is {@link JSONCompareMode#LENIENT leniently} equal
	 * to the specified JSON input stream.
	 * @param expected an input stream containing the expected JSON
	 * @return {@code this} assertion object
	 * @throws AssertionError if the actual JSON value is not equal to the given one
	 */
	public JsonContentAssert isEqualToJson(InputStream expected) {
		String expectedJson = this.loader.getJson(expected);
		return assertNotFailed(compare(expectedJson, JSONCompareMode.LENIENT));
	}

	/**
	 * Verifies that the actual value is {@link JSONCompareMode#LENIENT leniently} equal
	 * to the specified JSON resource.
	 * @param expected a resource containing the expected JSON
	 * @return {@code this} assertion object
	 * @throws AssertionError if the actual JSON value is not equal to the given one
	 */
	public JsonContentAssert isEqualToJson(Resource expected) {
		String expectedJson = this.loader.getJson(expected);
		return assertNotFailed(compare(expectedJson, JSONCompareMode.LENIENT));
	}

	/**
	 * Verifies that the actual value is {@link JSONCompareMode#STRICT strictly} equal to
	 * the specified JSON. The {@code expected} value can contain the JSON itself or, if
	 * it ends with {@code .json}, the name of a resource to be loaded using
	 * {@code resourceLoadClass}.
	 * @param expected the expected JSON or the name of a resource containing the expected
	 * JSON
	 * @return {@code this} assertion object
	 * @throws AssertionError if the actual JSON value is not equal to the given one
	 */
	public JsonContentAssert isStrictlyEqualToJson(CharSequence expected) {
		String expectedJson = this.loader.getJson(expected);
		return assertNotFailed(compare(expectedJson, JSONCompareMode.STRICT));
	}

	/**
	 * Verifies that the actual value is {@link JSONCompareMode#STRICT strictly} equal to
	 * the specified JSON resource.
	 * @param path the name of a resource containing the expected JSON
	 * @param resourceLoadClass the source class used to load the resource
	 * @return {@code this} assertion object
	 * @throws AssertionError if the actual JSON value is not equal to the given one
	 */
	public JsonContentAssert isStrictlyEqualToJson(String path,
			Class<?> resourceLoadClass) {
		String expectedJson = this.loader.getJson(path, resourceLoadClass);
		return assertNotFailed(compare(expectedJson, JSONCompareMode.STRICT));
	}

	/**
	 * Verifies that the actual value is {@link JSONCompareMode#STRICT strictly} equal to
	 * the specified JSON bytes.
	 * @param expected the expected JSON bytes
	 * @return {@code this} assertion object
	 * @throws AssertionError if the actual JSON value is not equal to the given one
	 */
	public JsonContentAssert isStrictlyEqualToJson(byte[] expected) {
		return assertNotFailed(
				compare(this.loader.getJson(expected), JSONCompareMode.STRICT));
	}

	/**
	 * Verifies that the actual value is {@link JSONCompareMode#STRICT strictly} equal to
	 * the specified JSON file.
	 * @param expected a file containing the expected JSON
	 * @return {@code this} assertion object
	 * @throws AssertionError if the actual JSON value is not equal to the given one
	 */
	public JsonContentAssert isStrictlyEqualToJson(File expected) {
		String expectedJson = this.loader.getJson(expected);
		return assertNotFailed(compare(expectedJson, JSONCompareMode.STRICT));
	}

	/**
	 * Verifies that the actual value is {@link JSONCompareMode#STRICT strictly} equal to
	 * the specified JSON input stream.
	 * @param expected an input stream containing the expected JSON
	 * @return {@code this} assertion object
	 * @throws AssertionError if the actual JSON value is not equal to the given one
	 */
	public JsonContentAssert isStrictlyEqualToJson(InputStream expected) {
		String expectedJson = this.loader.getJson(expected);
		return assertNotFailed(compare(expectedJson, JSONCompareMode.STRICT));
	}

	/**
	 * Verifies that the actual value is {@link JSONCompareMode#STRICT strictly} equal to
	 * the specified JSON resource.
	 * @param expected a resource containing the expected JSON
	 * @return {@code this} assertion object
	 * @throws AssertionError if the actual JSON value is not equal to the given one
	 */
	public JsonContentAssert isStrictlyEqualToJson(Resource expected) {
		String expectedJson = this.loader.getJson(expected);
		return assertNotFailed(compare(expectedJson, JSONCompareMode.STRICT));
	}

	/**
	 * Verifies that the actual value is equal to the specified JSON. The {@code expected}
	 * value can contain the JSON itself or, if it ends with {@code .json}, the name of a
	 * resource to be loaded using {@code resourceLoadClass}.
	 * @param expected the expected JSON or the name of a resource containing the expected
	 * JSON
	 * @param compareMode the compare mode used when checking
	 * @return {@code this} assertion object
	 * @throws AssertionError if the actual JSON value is not equal to the given one
	 */
	public JsonContentAssert isEqualToJson(CharSequence expected,
			JSONCompareMode compareMode) {
		String expectedJson = this.loader.getJson(expected);
		return assertNotFailed(compare(expectedJson, compareMode));
	}

	/**
	 * Verifies that the actual value is equal to the specified JSON resource.
	 * @param path the name of a resource containing the expected JSON
	 * @param resourceLoadClass the source class used to load the resource
	 * @param compareMode the compare mode used when checking
	 * @return {@code this} assertion object
	 * @throws AssertionError if the actual JSON value is not equal to the given one
	 */
	public JsonContentAssert isEqualToJson(String path, Class<?> resourceLoadClass,
			JSONCompareMode compareMode) {
		String expectedJson = this.loader.getJson(path, resourceLoadClass);
		return assertNotFailed(compare(expectedJson, compareMode));
	}

	/**
	 * Verifies that the actual value is equal to the specified JSON bytes.
	 * @param expected the expected JSON bytes
	 * @param compareMode the compare mode used when checking
	 * @return {@code this} assertion object
	 * @throws AssertionError if the actual JSON value is not equal to the given one
	 */
	public JsonContentAssert isEqualToJson(byte[] expected, JSONCompareMode compareMode) {
		String expectedJson = this.loader.getJson(expected);
		return assertNotFailed(compare(expectedJson, compareMode));
	}

	/**
	 * Verifies that the actual value is equal to the specified JSON file.
	 * @param expected a file containing the expected JSON
	 * @param compareMode the compare mode used when checking
	 * @return {@code this} assertion object
	 * @throws AssertionError if the actual JSON value is not equal to the given one
	 */
	public JsonContentAssert isEqualToJson(File expected, JSONCompareMode compareMode) {
		String expectedJson = this.loader.getJson(expected);
		return assertNotFailed(compare(expectedJson, compareMode));
	}

	/**
	 * Verifies that the actual value is equal to the specified JSON input stream.
	 * @param expected an input stream containing the expected JSON
	 * @param compareMode the compare mode used when checking
	 * @return {@code this} assertion object
	 * @throws AssertionError if the actual JSON value is not equal to the given one
	 */
	public JsonContentAssert isEqualToJson(InputStream expected,
			JSONCompareMode compareMode) {
		return assertNotFailed(compare(this.loader.getJson(expected), compareMode));
	}

	/**
	 * Verifies that the actual value is equal to the specified JSON resource.
	 * @param expected a resource containing the expected JSON
	 * @param compareMode the compare mode used when checking
	 * @return {@code this} assertion object
	 * @throws AssertionError if the actual JSON value is not equal to the given one
	 */
	public JsonContentAssert isEqualToJson(Resource expected,
			JSONCompareMode compareMode) {
		String expectedJson = this.loader.getJson(expected);
		return assertNotFailed(compare(expectedJson, compareMode));
	}

	/**
	 * Verifies that the actual value is equal to the specified JSON. The {@code expected}
	 * value can contain the JSON itself or, if it ends with {@code .json}, the name of a
	 * resource to be loaded using {@code resourceLoadClass}.
	 * @param expected the expected JSON or the name of a resource containing the expected
	 * JSON
	 * @param comparator the comparator used when checking
	 * @return {@code this} assertion object
	 * @throws AssertionError if the actual JSON value is not equal to the given one
	 */
	public JsonContentAssert isEqualToJson(CharSequence expected,
			JSONComparator comparator) {
		String expectedJson = this.loader.getJson(expected);
		return assertNotFailed(compare(expectedJson, comparator));
	}

	/**
	 * Verifies that the actual value is equal to the specified JSON resource.
	 * @param path the name of a resource containing the expected JSON
	 * @param resourceLoadClass the source class used to load the resource
	 * @param comparator the comparator used when checking
	 * @return {@code this} assertion object
	 * @throws AssertionError if the actual JSON value is not equal to the given one
	 */
	public JsonContentAssert isEqualToJson(String path, Class<?> resourceLoadClass,
			JSONComparator comparator) {
		String expectedJson = this.loader.getJson(path, resourceLoadClass);
		return assertNotFailed(compare(expectedJson, comparator));
	}

	/**
	 * Verifies that the actual value is equal to the specified JSON bytes.
	 * @param expected the expected JSON bytes
	 * @param comparator the comparator used when checking
	 * @return {@code this} assertion object
	 * @throws AssertionError if the actual JSON value is not equal to the given one
	 */
	public JsonContentAssert isEqualToJson(byte[] expected, JSONComparator comparator) {
		String expectedJson = this.loader.getJson(expected);
		return assertNotFailed(compare(expectedJson, comparator));
	}

	/**
	 * Verifies that the actual value is equal to the specified JSON file.
	 * @param expected a file containing the expected JSON
	 * @param comparator the comparator used when checking
	 * @return {@code this} assertion object
	 * @throws AssertionError if the actual JSON value is not equal to the given one
	 */
	public JsonContentAssert isEqualToJson(File expected, JSONComparator comparator) {
		String expectedJson = this.loader.getJson(expected);
		return assertNotFailed(compare(expectedJson, comparator));
	}

	/**
	 * Verifies that the actual value is equal to the specified JSON input stream.
	 * @param expected an input stream containing the expected JSON
	 * @param comparator the comparator used when checking
	 * @return {@code this} assertion object
	 * @throws AssertionError if the actual JSON value is not equal to the given one
	 */
	public JsonContentAssert isEqualToJson(InputStream expected,
			JSONComparator comparator) {
		String expectedJson = this.loader.getJson(expected);
		return assertNotFailed(compare(expectedJson, comparator));
	}

	/**
	 * Verifies that the actual value is equal to the specified JSON resource.
	 * @param expected a resource containing the expected JSON
	 * @param comparator the comparator used when checking
	 * @return {@code this} assertion object
	 * @throws AssertionError if the actual JSON value is not equal to the given one
	 */
	public JsonContentAssert isEqualToJson(Resource expected, JSONComparator comparator) {
		String expectedJson = this.loader.getJson(expected);
		return assertNotFailed(compare(expectedJson, comparator));
	}

	/**
	 * Overridden version of {@code isNotEqualTo} to perform JSON tests based on the
	 * object type.
	 * @see org.assertj.core.api.AbstractAssert#isEqualTo(java.lang.Object)
	 */
	@Override
	public JsonContentAssert isNotEqualTo(Object expected) {
		if (expected == null || expected instanceof CharSequence) {
			return isNotEqualToJson((CharSequence) expected);
		}
		if (expected instanceof byte[]) {
			return isNotEqualToJson((byte[]) expected);
		}
		if (expected instanceof File) {
			return isNotEqualToJson((File) expected);
		}
		if (expected instanceof InputStream) {
			return isNotEqualToJson((InputStream) expected);
		}
		if (expected instanceof Resource) {
			return isNotEqualToJson((Resource) expected);
		}
<<<<<<< HEAD
		failWithMessage("Unsupported type for JSON assert {]", expected.getClass());
		return null;
=======
		throw new AssertionError(
				"Unsupported type for JSON assert " + expected.getClass());
>>>>>>> acf9e8ac
	}

	/**
	 * Verifies that the actual value is not {@link JSONCompareMode#LENIENT leniently}
	 * equal to the specified JSON. The {@code expected} value can contain the JSON itself
	 * or, if it ends with {@code .json}, the name of a resource to be loaded using
	 * {@code resourceLoadClass}.
	 * @param expected the expected JSON or the name of a resource containing the expected
	 * JSON
	 * @return {@code this} assertion object
	 * @throws AssertionError if the actual JSON value is equal to the given one
	 */
	public JsonContentAssert isNotEqualToJson(CharSequence expected) {
		String expectedJson = this.loader.getJson(expected);
		return assertNotPassed(compare(expectedJson, JSONCompareMode.LENIENT));
	}

	/**
	 * Verifies that the actual value is not {@link JSONCompareMode#LENIENT leniently}
	 * equal to the specified JSON resource.
	 * @param path the name of a resource containing the expected JSON
	 * @param resourceLoadClass the source class used to load the resource
	 * @return {@code this} assertion object
	 * @throws AssertionError if the actual JSON value is equal to the given one
	 */
	public JsonContentAssert isNotEqualToJson(String path, Class<?> resourceLoadClass) {
		String expectedJson = this.loader.getJson(path, resourceLoadClass);
		return assertNotPassed(compare(expectedJson, JSONCompareMode.LENIENT));
	}

	/**
	 * Verifies that the actual value is not {@link JSONCompareMode#LENIENT leniently}
	 * equal to the specified JSON bytes.
	 * @param expected the expected JSON bytes
	 * @return {@code this} assertion object
	 * @throws AssertionError if the actual JSON value is equal to the given one
	 */
	public JsonContentAssert isNotEqualToJson(byte[] expected) {
		String expectedJson = this.loader.getJson(expected);
		return assertNotPassed(compare(expectedJson, JSONCompareMode.LENIENT));
	}

	/**
	 * Verifies that the actual value is not {@link JSONCompareMode#LENIENT leniently}
	 * equal to the specified JSON file.
	 * @param expected a file containing the expected JSON
	 * @return {@code this} assertion object
	 * @throws AssertionError if the actual JSON value is equal to the given one
	 */
	public JsonContentAssert isNotEqualToJson(File expected) {
		String expectedJson = this.loader.getJson(expected);
		return assertNotPassed(compare(expectedJson, JSONCompareMode.LENIENT));
	}

	/**
	 * Verifies that the actual value is not {@link JSONCompareMode#LENIENT leniently}
	 * equal to the specified JSON input stream.
	 * @param expected an input stream containing the expected JSON
	 * @return {@code this} assertion object
	 * @throws AssertionError if the actual JSON value is equal to the given one
	 */
	public JsonContentAssert isNotEqualToJson(InputStream expected) {
		String expectedJson = this.loader.getJson(expected);
		return assertNotPassed(compare(expectedJson, JSONCompareMode.LENIENT));
	}

	/**
	 * Verifies that the actual value is not {@link JSONCompareMode#LENIENT leniently}
	 * equal to the specified JSON resource.
	 * @param expected a resource containing the expected JSON
	 * @return {@code this} assertion object
	 * @throws AssertionError if the actual JSON value is equal to the given one
	 */
	public JsonContentAssert isNotEqualToJson(Resource expected) {
		return assertNotPassed(
				compare(this.loader.getJson(expected), JSONCompareMode.LENIENT));
	}

	/**
	 * Verifies that the actual value is not {@link JSONCompareMode#STRICT strictly} equal
	 * to the specified JSON. The {@code expected} value can contain the JSON itself or,
	 * if it ends with {@code .json}, the name of a resource to be loaded using
	 * {@code resourceLoadClass}.
	 * @param expected the expected JSON or the name of a resource containing the expected
	 * JSON
	 * @return {@code this} assertion object
	 * @throws AssertionError if the actual JSON value is equal to the given one
	 */
	public JsonContentAssert isNotStrictlyEqualToJson(CharSequence expected) {
		String expectedJson = this.loader.getJson(expected);
		return assertNotPassed(compare(expectedJson, JSONCompareMode.STRICT));
	}

	/**
	 * Verifies that the actual value is not {@link JSONCompareMode#STRICT strictly} equal
	 * to the specified JSON resource.
	 * @param path the name of a resource containing the expected JSON
	 * @param resourceLoadClass the source class used to load the resource
	 * @return {@code this} assertion object
	 * @throws AssertionError if the actual JSON value is equal to the given one
	 */
	public JsonContentAssert isNotStrictlyEqualToJson(String path,
			Class<?> resourceLoadClass) {
		String expectedJson = this.loader.getJson(path, resourceLoadClass);
		return assertNotPassed(compare(expectedJson, JSONCompareMode.STRICT));
	}

	/**
	 * Verifies that the actual value is not {@link JSONCompareMode#STRICT strictly} equal
	 * to the specified JSON bytes.
	 * @param expected the expected JSON bytes
	 * @return {@code this} assertion object
	 * @throws AssertionError if the actual JSON value is equal to the given one
	 */
	public JsonContentAssert isNotStrictlyEqualToJson(byte[] expected) {
		String expectedJson = this.loader.getJson(expected);
		return assertNotPassed(compare(expectedJson, JSONCompareMode.STRICT));
	}

	/**
	 * Verifies that the actual value is not {@link JSONCompareMode#STRICT strictly} equal
	 * to the specified JSON file.
	 * @param expected a file containing the expected JSON
	 * @return {@code this} assertion object
	 * @throws AssertionError if the actual JSON value is equal to the given one
	 */
	public JsonContentAssert isNotStrictlyEqualToJson(File expected) {
		String expectedJson = this.loader.getJson(expected);
		return assertNotPassed(compare(expectedJson, JSONCompareMode.STRICT));
	}

	/**
	 * Verifies that the actual value is not {@link JSONCompareMode#STRICT strictly} equal
	 * to the specified JSON input stream.
	 * @param expected an input stream containing the expected JSON
	 * @return {@code this} assertion object
	 * @throws AssertionError if the actual JSON value is equal to the given one
	 */
	public JsonContentAssert isNotStrictlyEqualToJson(InputStream expected) {
		String expectedJson = this.loader.getJson(expected);
		return assertNotPassed(compare(expectedJson, JSONCompareMode.STRICT));
	}

	/**
	 * Verifies that the actual value is not {@link JSONCompareMode#STRICT strictly} equal
	 * to the specified JSON resource.
	 * @param expected a resource containing the expected JSON
	 * @return {@code this} assertion object
	 * @throws AssertionError if the actual JSON value is equal to the given one
	 */
	public JsonContentAssert isNotStrictlyEqualToJson(Resource expected) {
		String expectedJson = this.loader.getJson(expected);
		return assertNotPassed(compare(expectedJson, JSONCompareMode.STRICT));
	}

	/**
	 * Verifies that the actual value is not equal to the specified JSON. The
	 * {@code expected} value can contain the JSON itself or, if it ends with
	 * {@code .json}, the name of a resource to be loaded using {@code resourceLoadClass}.
	 * @param expected the expected JSON or the name of a resource containing the expected
	 * JSON
	 * @param compareMode the compare mode used when checking
	 * @return {@code this} assertion object
	 * @throws AssertionError if the actual JSON value is equal to the given one
	 */
	public JsonContentAssert isNotEqualToJson(CharSequence expected,
			JSONCompareMode compareMode) {
		String expectedJson = this.loader.getJson(expected);
		return assertNotPassed(compare(expectedJson, compareMode));
	}

	/**
	 * Verifies that the actual value is not equal to the specified JSON resource.
	 * @param path the name of a resource containing the expected JSON
	 * @param resourceLoadClass the source class used to load the resource
	 * @param compareMode the compare mode used when checking
	 * @return {@code this} assertion object
	 * @throws AssertionError if the actual JSON value is equal to the given one
	 */
	public JsonContentAssert isNotEqualToJson(String path, Class<?> resourceLoadClass,
			JSONCompareMode compareMode) {
		String expectedJson = this.loader.getJson(path, resourceLoadClass);
		return assertNotPassed(compare(expectedJson, compareMode));
	}

	/**
	 * Verifies that the actual value is not equal to the specified JSON bytes.
	 * @param expected the expected JSON bytes
	 * @param compareMode the compare mode used when checking
	 * @return {@code this} assertion object
	 * @throws AssertionError if the actual JSON value is equal to the given one
	 */
	public JsonContentAssert isNotEqualToJson(byte[] expected,
			JSONCompareMode compareMode) {
		String expectedJson = this.loader.getJson(expected);
		return assertNotPassed(compare(expectedJson, compareMode));
	}

	/**
	 * Verifies that the actual value is not equal to the specified JSON file.
	 * @param expected a file containing the expected JSON
	 * @param compareMode the compare mode used when checking
	 * @return {@code this} assertion object
	 * @throws AssertionError if the actual JSON value is equal to the given one
	 */
	public JsonContentAssert isNotEqualToJson(File expected,
			JSONCompareMode compareMode) {
		String expectedJson = this.loader.getJson(expected);
		return assertNotPassed(compare(expectedJson, compareMode));
	}

	/**
	 * Verifies that the actual value is not equal to the specified JSON input stream.
	 * @param expected an input stream containing the expected JSON
	 * @param compareMode the compare mode used when checking
	 * @return {@code this} assertion object
	 * @throws AssertionError if the actual JSON value is equal to the given one
	 */
	public JsonContentAssert isNotEqualToJson(InputStream expected,
			JSONCompareMode compareMode) {
		String expectedJson = this.loader.getJson(expected);
		return assertNotPassed(compare(expectedJson, compareMode));
	}

	/**
	 * Verifies that the actual value is not equal to the specified JSON resource.
	 * @param expected a resource containing the expected JSON
	 * @param compareMode the compare mode used when checking
	 * @return {@code this} assertion object
	 * @throws AssertionError if the actual JSON value is equal to the given one
	 */
	public JsonContentAssert isNotEqualToJson(Resource expected,
			JSONCompareMode compareMode) {
		String expectedJson = this.loader.getJson(expected);
		return assertNotPassed(compare(expectedJson, compareMode));
	}

	/**
	 * Verifies that the actual value is not equal to the specified JSON. The
	 * {@code expected} value can contain the JSON itself or, if it ends with
	 * {@code .json}, the name of a resource to be loaded using {@code resourceLoadClass}.
	 * @param expected the expected JSON or the name of a resource containing the expected
	 * JSON
	 * @param comparator the comparator used when checking
	 * @return {@code this} assertion object
	 * @throws AssertionError if the actual JSON value is equal to the given one
	 */
	public JsonContentAssert isNotEqualToJson(CharSequence expected,
			JSONComparator comparator) {
		String expectedJson = this.loader.getJson(expected);
		return assertNotPassed(compare(expectedJson, comparator));
	}

	/**
	 * Verifies that the actual value is not equal to the specified JSON resource.
	 * @param path the name of a resource containing the expected JSON
	 * @param resourceLoadClass the source class used to load the resource
	 * @param comparator the comparator used when checking
	 * @return {@code this} assertion object
	 * @throws AssertionError if the actual JSON value is equal to the given one
	 */
	public JsonContentAssert isNotEqualToJson(String path, Class<?> resourceLoadClass,
			JSONComparator comparator) {
		String expectedJson = this.loader.getJson(path, resourceLoadClass);
		return assertNotPassed(compare(expectedJson, comparator));
	}

	/**
	 * Verifies that the actual value is not equal to the specified JSON bytes.
	 * @param expected the expected JSON bytes
	 * @param comparator the comparator used when checking
	 * @return {@code this} assertion object
	 * @throws AssertionError if the actual JSON value is equal to the given one
	 */
	public JsonContentAssert isNotEqualToJson(byte[] expected,
			JSONComparator comparator) {
		String expectedJson = this.loader.getJson(expected);
		return assertNotPassed(compare(expectedJson, comparator));
	}

	/**
	 * Verifies that the actual value is not equal to the specified JSON file.
	 * @param expected a file containing the expected JSON
	 * @param comparator the comparator used when checking
	 * @return {@code this} assertion object
	 * @throws AssertionError if the actual JSON value is equal to the given one
	 */
	public JsonContentAssert isNotEqualToJson(File expected, JSONComparator comparator) {
		String expectedJson = this.loader.getJson(expected);
		return assertNotPassed(compare(expectedJson, comparator));
	}

	/**
	 * Verifies that the actual value is not equal to the specified JSON input stream.
	 * @param expected an input stream containing the expected JSON
	 * @param comparator the comparator used when checking
	 * @return {@code this} assertion object
	 * @throws AssertionError if the actual JSON value is equal to the given one
	 */
	public JsonContentAssert isNotEqualToJson(InputStream expected,
			JSONComparator comparator) {
		String expectedJson = this.loader.getJson(expected);
		return assertNotPassed(compare(expectedJson, comparator));
	}

	/**
	 * Verifies that the actual value is not equal to the specified JSON resource.
	 * @param expected a resource containing the expected JSON
	 * @param comparator the comparator used when checking
	 * @return {@code this} assertion object
	 * @throws AssertionError if the actual JSON value is equal to the given one
	 */
	public JsonContentAssert isNotEqualToJson(Resource expected,
			JSONComparator comparator) {
		String expectedJson = this.loader.getJson(expected);
		return assertNotPassed(compare(expectedJson, comparator));
	}

	/**
	 * Verify that the actual value at the given JSON path produces a non-null result. If
	 * the JSON path expression is not {@linkplain JsonPath#isDefinite() definite}, this
	 * method verifies that the value at the given path is not <em>empty</em>.
	 * @param expression the {@link JsonPath} expression
	 * @param args arguments to parameterize the {@code JsonPath} expression with, using
	 * formatting specifiers defined in {@link String#format(String, Object...)}
	 * @return {@code this} assertion object
	 * @throws AssertionError if the value at the given path is missing
	 */
	public JsonContentAssert hasJsonPathValue(CharSequence expression, Object... args) {
		new JsonPathValue(expression, args).assertHasValue(Object.class, "an object");
		return this;
	}

	/**
	 * Verify that the actual value at the given JSON path produces a non-null string
	 * result.
	 * @param expression the {@link JsonPath} expression
	 * @param args arguments to parameterize the {@code JsonPath} expression with, using
	 * formatting specifiers defined in {@link String#format(String, Object...)}
	 * @return {@code this} assertion object
	 * @throws AssertionError if the value at the given path is missing or not a string
	 */
	public JsonContentAssert hasJsonPathStringValue(CharSequence expression,
			Object... args) {
		new JsonPathValue(expression, args).assertHasValue(String.class, "a string");
		return this;
	}

	/**
	 * Verify that the actual value at the given JSON path produces a non-null number
	 * result.
	 * @param expression the {@link JsonPath} expression
	 * @param args arguments to parameterize the {@code JsonPath} expression with, using
	 * formatting specifiers defined in {@link String#format(String, Object...)}
	 * @return {@code this} assertion object
	 * @throws AssertionError if the value at the given path is missing or not a number
	 */
	public JsonContentAssert hasJsonPathNumberValue(CharSequence expression,
			Object... args) {
		new JsonPathValue(expression, args).assertHasValue(Number.class, "a number");
		return this;
	}

	/**
	 * Verify that the actual value at the given JSON path produces a non-null boolean
	 * result.
	 * @param expression the {@link JsonPath} expression
	 * @param args arguments to parameterize the {@code JsonPath} expression with, using
	 * formatting specifiers defined in {@link String#format(String, Object...)}
	 * @return {@code this} assertion object
	 * @throws AssertionError if the value at the given path is missing or not a boolean
	 */
	public JsonContentAssert hasJsonPathBooleanValue(CharSequence expression,
			Object... args) {
		new JsonPathValue(expression, args).assertHasValue(Boolean.class, "a boolean");
		return this;
	}

	/**
	 * Verify that the actual value at the given JSON path produces a non-null array
	 * result.
	 * @param expression the {@link JsonPath} expression
	 * @param args arguments to parameterize the {@code JsonPath} expression with, using
	 * formatting specifiers defined in {@link String#format(String, Object...)}
	 * @return {@code this} assertion object
	 * @throws AssertionError if the value at the given path is missing or not an array
	 */
	public JsonContentAssert hasJsonPathArrayValue(CharSequence expression,
			Object... args) {
		new JsonPathValue(expression, args).assertHasValue(List.class, "an array");
		return this;
	}

	/**
	 * Verify that the actual value at the given JSON path produces a non-null map result.
	 * @param expression the {@link JsonPath} expression
	 * @param args arguments to parameterize the {@code JsonPath} expression with, using
	 * formatting specifiers defined in {@link String#format(String, Object...)}
	 * @return {@code this} assertion object
	 * @throws AssertionError if the value at the given path is missing or not a map
	 */
	public JsonContentAssert hasJsonPathMapValue(CharSequence expression,
			Object... args) {
		new JsonPathValue(expression, args).assertHasValue(Map.class, "a map");
		return this;
	}

	/**
	 * Verify that the actual value at the given JSON path produces an
	 * {@link ObjectUtils#isEmpty(Object) empty} result.
	 * @param expression the {@link JsonPath} expression
	 * @param args arguments to parameterize the {@code JsonPath} expression with, using
	 * formatting specifiers defined in {@link String#format(String, Object...)}
	 * @return {@code this} assertion object
	 * @throws AssertionError if the value at the given path is not empty
	 */
	public JsonContentAssert hasEmptyJsonPathValue(CharSequence expression,
			Object... args) {
		new JsonPathValue(expression, args).assertHasEmptyValue();
		return this;
	}

	/**
	 * Verify that the actual value at the given JSON path produces no result. If the JSON
	 * path expression is not {@linkplain JsonPath#isDefinite() definite}, this method
	 * verifies that the value at the given path is <em>empty</em>.
	 * @param expression the {@link JsonPath} expression
	 * @param args arguments to parameterize the {@code JsonPath} expression with, using
	 * formatting specifiers defined in {@link String#format(String, Object...)}
	 * @return {@code this} assertion object
	 * @throws AssertionError if the value at the given path is not missing
	 */
	public JsonContentAssert doesNotHaveJsonPathValue(CharSequence expression,
			Object... args) {
		new JsonPathValue(expression, args).assertDoesNotHaveValue();
		return this;
	}

	/**
	 * Verify that the actual value at the given JSON path does not produce an
	 * {@link ObjectUtils#isEmpty(Object) empty} result.
	 * @param expression the {@link JsonPath} expression
	 * @param args arguments to parameterize the {@code JsonPath} expression with, using
	 * formatting specifiers defined in {@link String#format(String, Object...)}
	 * @return {@code this} assertion object
	 * @throws AssertionError if the value at the given path is empty
	 */
	public JsonContentAssert doesNotHaveEmptyJsonPathValue(CharSequence expression,
			Object... args) {
		new JsonPathValue(expression, args).assertDoesNotHaveEmptyValue();
		return this;
	}

	/**
	 * Extract the value at the given JSON path for further object assertions.
	 * @param expression the {@link JsonPath} expression
	 * @param args arguments to parameterize the {@code JsonPath} expression with, using
	 * formatting specifiers defined in {@link String#format(String, Object...)}
	 * @return a new assertion object whose object under test is the extracted item
	 * @throws AssertionError if the path is not valid
	 */
	public AbstractObjectAssert<?, Object> extractingJsonPathValue(
			CharSequence expression, Object... args) {
		return Assertions.assertThat(new JsonPathValue(expression, args).getValue(false));
	}

	/**
	 * Extract the string value at the given JSON path for further object assertions.
	 * @param expression the {@link JsonPath} expression
	 * @param args arguments to parameterize the {@code JsonPath} expression with, using
	 * formatting specifiers defined in {@link String#format(String, Object...)}
	 * @return a new assertion object whose object under test is the extracted item
	 * @throws AssertionError if the path is not valid or does not result in a string
	 */
	public AbstractCharSequenceAssert<?, String> extractingJsonPathStringValue(
			CharSequence expression, Object... args) {
		return Assertions.assertThat(
				extractingJsonPathValue(expression, args, String.class, "a string"));
	}

	/**
	 * Extract the number value at the given JSON path for further object assertions.
	 * @param expression the {@link JsonPath} expression
	 * @param args arguments to parameterize the {@code JsonPath} expression with, using
	 * formatting specifiers defined in {@link String#format(String, Object...)}
	 * @return a new assertion object whose object under test is the extracted item
	 * @throws AssertionError if the path is not valid or does not result in a number
	 */
	public AbstractObjectAssert<?, Number> extractingJsonPathNumberValue(
			CharSequence expression, Object... args) {
		return Assertions.assertThat(
				extractingJsonPathValue(expression, args, Number.class, "a number"));
	}

	/**
	 * Extract the boolean value at the given JSON path for further object assertions.
	 * @param expression the {@link JsonPath} expression
	 * @param args arguments to parameterize the {@code JsonPath} expression with, using
	 * formatting specifiers defined in {@link String#format(String, Object...)}
	 * @return a new assertion object whose object under test is the extracted item
	 * @throws AssertionError if the path is not valid or does not result in a boolean
	 */
	public AbstractBooleanAssert<?> extractingJsonPathBooleanValue(
			CharSequence expression, Object... args) {
		return Assertions.assertThat(
				extractingJsonPathValue(expression, args, Boolean.class, "a boolean"));
	}

	/**
	 * Extract the array value at the given JSON path for further object assertions.
	 * @param expression the {@link JsonPath} expression
	 * @param args arguments to parameterize the {@code JsonPath} expression with, using
	 * formatting specifiers defined in {@link String#format(String, Object...)}
	 * @param <E> element type
	 * @return a new assertion object whose object under test is the extracted item
	 * @throws AssertionError if the path is not valid or does not result in an array
	 */
	@SuppressWarnings("unchecked")
	public <E> ListAssert<E> extractingJsonPathArrayValue(CharSequence expression,
			Object... args) {
		return Assertions.assertThat(
				extractingJsonPathValue(expression, args, List.class, "an array"));
	}

	/**
	 * Extract the map value at the given JSON path for further object assertions.
	 * @param expression the {@link JsonPath} expression
	 * @param args arguments to parameterize the {@code JsonPath} expression with, using
	 * formatting specifiers defined in {@link String#format(String, Object...)}
	 * @param <K> key type
	 * @param <V> value type
	 * @return a new assertion object whose object under test is the extracted item
	 * @throws AssertionError if the path is not valid or does not result in a map
	 */
	@SuppressWarnings("unchecked")
	public <K, V> MapAssert<K, V> extractingJsonPathMapValue(CharSequence expression,
			Object... args) {
		return Assertions.assertThat(
				extractingJsonPathValue(expression, args, Map.class, "a map"));
	}

	@SuppressWarnings("unchecked")
	private <T> T extractingJsonPathValue(CharSequence expression, Object[] args,
			Class<T> type, String expectedDescription) {
		JsonPathValue value = new JsonPathValue(expression, args);
		if (value.getValue(false) != null) {
			value.assertHasValue(type, expectedDescription);
		}
		return (T) value.getValue(false);
	}

	private JSONCompareResult compare(CharSequence expectedJson,
			JSONCompareMode compareMode) {
		if (this.actual == null) {
			return compareForNull(expectedJson);
		}
		try {
			return JSONCompare.compareJSON(
					(expectedJson != null) ? expectedJson.toString() : null,
					this.actual.toString(), compareMode);
		}
		catch (Exception ex) {
			if (ex instanceof RuntimeException) {
				throw (RuntimeException) ex;
			}
			throw new IllegalStateException(ex);
		}
	}

	private JSONCompareResult compare(CharSequence expectedJson,
			JSONComparator comparator) {
		if (this.actual == null) {
			return compareForNull(expectedJson);
		}
		try {
			return JSONCompare.compareJSON(
					(expectedJson != null) ? expectedJson.toString() : null,
					this.actual.toString(), comparator);
		}
		catch (Exception ex) {
			if (ex instanceof RuntimeException) {
				throw (RuntimeException) ex;
			}
			throw new IllegalStateException(ex);
		}
	}

	private JSONCompareResult compareForNull(CharSequence expectedJson) {
		JSONCompareResult result = new JSONCompareResult();
		result.passed();
		if (expectedJson != null) {
			result.fail("Expected null JSON");
		}
		return result;
	}

	private JsonContentAssert assertNotFailed(JSONCompareResult result) {
		if (result.failed()) {
			failWithMessage("JSON Comparison failure: {}", result.getMessage());
		}
		return this;
	}

	private JsonContentAssert assertNotPassed(JSONCompareResult result) {
		if (result.passed()) {
			failWithMessage("JSON Comparison failure: {}", result.getMessage());
		}
		return this;
	}

	/**
	 * A {@link JsonPath} value.
	 */
	private class JsonPathValue {

		private final String expression;

		private final JsonPath jsonPath;

		JsonPathValue(CharSequence expression, Object... args) {
			org.springframework.util.Assert.hasText(
					(expression != null) ? expression.toString() : null,
					"expression must not be null or empty");
			this.expression = String.format(expression.toString(), args);
			this.jsonPath = JsonPath.compile(this.expression);
		}

		public void assertHasEmptyValue() {
			if (ObjectUtils.isEmpty(getValue(false)) || isIndefiniteAndEmpty()) {
				return;
			}
			failWithMessage(getExpectedValueMessage("an empty value"));
		}

		public void assertDoesNotHaveEmptyValue() {
			if (!ObjectUtils.isEmpty(getValue(false))) {
				return;
			}
			failWithMessage(getExpectedValueMessage("a non-empty value"));

		}

		public void assertHasValue(Class<?> type, String expectedDescription) {
			Object value = getValue(true);
			if (value == null || isIndefiniteAndEmpty()) {
				failWithMessage(getNoValueMessage());
			}
			if (type != null && !type.isInstance(value)) {
				failWithMessage(getExpectedValueMessage(expectedDescription));
			}
		}

		public void assertDoesNotHaveValue() {
			if (getValue(false) == null || isIndefiniteAndEmpty()) {
				return;
			}
			failWithMessage(getExpectedValueMessage("no value"));
		}

		private boolean isIndefiniteAndEmpty() {
			return !isDefinite() && isEmpty();
		}

		private boolean isDefinite() {
			return this.jsonPath.isDefinite();
		}

		private boolean isEmpty() {
			return ObjectUtils.isEmpty(getValue(false));
		}

		public Object getValue(boolean required) {
			try {
				CharSequence json = JsonContentAssert.this.actual;
				return this.jsonPath.read((json != null) ? json.toString() : null);
			}
			catch (Exception ex) {
				if (required) {
					failWithMessage("{}. {}", getNoValueMessage(), ex.getMessage());
				}
				return null;
			}
		}

		private String getNoValueMessage() {
			return "No value at JSON path \"" + this.expression + "\"";
		}

		private String getExpectedValueMessage(String expectedDescription) {
			return String.format("Expected %s at JSON path \"%s\" but found: %s",
					expectedDescription, this.expression, ObjectUtils.nullSafeToString(
							StringUtils.quoteIfString(getValue(false))));
		}

	}

}<|MERGE_RESOLUTION|>--- conflicted
+++ resolved
@@ -97,13 +97,8 @@
 		if (expected instanceof Resource) {
 			return isEqualToJson((Resource) expected);
 		}
-<<<<<<< HEAD
-		failWithMessage("Unsupport type for JSON assert {}", expected.getClass());
+		failWithMessage("Unsupported type for JSON assert {}", expected.getClass());
 		return null;
-=======
-		throw new AssertionError(
-				"Unsupported type for JSON assert " + expected.getClass());
->>>>>>> acf9e8ac
 	}
 
 	/**
@@ -439,13 +434,8 @@
 		if (expected instanceof Resource) {
 			return isNotEqualToJson((Resource) expected);
 		}
-<<<<<<< HEAD
-		failWithMessage("Unsupported type for JSON assert {]", expected.getClass());
+		failWithMessage("Unsupported type for JSON assert {}", expected.getClass());
 		return null;
-=======
-		throw new AssertionError(
-				"Unsupported type for JSON assert " + expected.getClass());
->>>>>>> acf9e8ac
 	}
 
 	/**
