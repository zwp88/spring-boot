--- conflicted
+++ resolved
@@ -24,11 +24,7 @@
  *
  * @author Stephane Nicoll
  */
-<<<<<<< HEAD
-@ConfigurationProperties("config")
-=======
-@TestConfigurationProperties(prefix = "config")
->>>>>>> 30938e30
+@TestConfigurationProperties("config")
 public class InnerClassProperties {
 
 	private final Foo first = new Foo();
