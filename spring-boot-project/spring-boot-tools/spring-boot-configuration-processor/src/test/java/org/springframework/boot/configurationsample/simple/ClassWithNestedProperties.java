--- conflicted
+++ resolved
@@ -39,11 +39,7 @@
 
 	}
 
-<<<<<<< HEAD
-	@ConfigurationProperties("nestedChildProps")
-=======
-	@TestConfigurationProperties(prefix = "nestedChildProps")
->>>>>>> 30938e30
+	@TestConfigurationProperties("nestedChildProps")
 	public static class NestedChildClass extends NestedParentClass {
 
 		private int childClassProperty = 20;
