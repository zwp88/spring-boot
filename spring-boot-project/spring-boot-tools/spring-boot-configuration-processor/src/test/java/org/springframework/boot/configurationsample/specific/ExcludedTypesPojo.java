--- conflicted
+++ resolved
@@ -29,11 +29,7 @@
  *
  * @author Stephane Nicoll
  */
-<<<<<<< HEAD
-@ConfigurationProperties("excluded")
-=======
-@TestConfigurationProperties(prefix = "excluded")
->>>>>>> 30938e30
+@TestConfigurationProperties("excluded")
 public class ExcludedTypesPojo {
 
 	private String name;
