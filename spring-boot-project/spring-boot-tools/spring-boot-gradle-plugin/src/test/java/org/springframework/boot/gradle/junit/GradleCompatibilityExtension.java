--- conflicted
+++ resolved
@@ -1,5 +1,5 @@
 /*
- * Copyright 2012-2021 the original author or authors.
+ * Copyright 2012-2022 the original author or authors.
  *
  * Licensed under the Apache License, Version 2.0 (the "License");
  * you may not use this file except in compliance with the License.
@@ -43,24 +43,7 @@
  */
 final class GradleCompatibilityExtension implements TestTemplateInvocationContextProvider {
 
-<<<<<<< HEAD
 	private static final List<String> GRADLE_VERSIONS = GradleVersions.allCompatible();
-=======
-	private static final List<String> GRADLE_VERSIONS;
-
-	static {
-		JavaVersion javaVersion = JavaVersion.current();
-		if (javaVersion.isCompatibleWith(JavaVersion.VERSION_17)) {
-			GRADLE_VERSIONS = Arrays.asList("7.2", "7.3.3", "7.4");
-		}
-		else if (javaVersion.isCompatibleWith(JavaVersion.VERSION_16)) {
-			GRADLE_VERSIONS = Arrays.asList("7.0.2", "7.1.1", "7.2", "7.3.3", "7.4");
-		}
-		else {
-			GRADLE_VERSIONS = Arrays.asList("6.8.3", "current", "7.0.2", "7.1.1", "7.2", "7.3.3", "7.4");
-		}
-	}
->>>>>>> 6901f6da
 
 	@Override
 	public Stream<TestTemplateInvocationContext> provideTestTemplateInvocationContexts(ExtensionContext context) {
