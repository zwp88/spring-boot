/*
 * Copyright 2012-2021 the original author or authors.
 *
 * Licensed under the Apache License, Version 2.0 (the "License");
 * you may not use this file except in compliance with the License.
 * You may obtain a copy of the License at
 *
 *      https://www.apache.org/licenses/LICENSE-2.0
 *
 * Unless required by applicable law or agreed to in writing, software
 * distributed under the License is distributed on an "AS IS" BASIS,
 * WITHOUT WARRANTIES OR CONDITIONS OF ANY KIND, either express or implied.
 * See the License for the specific language governing permissions and
 * limitations under the License.
 */

package org.springframework.boot.maven;

import java.io.File;
import java.io.IOException;
import java.io.OutputStream;
import java.time.Duration;
import java.util.Collections;
import java.util.function.Consumer;
import java.util.function.Function;
import java.util.function.Supplier;
import java.util.zip.ZipEntry;

import org.apache.commons.compress.archivers.tar.TarArchiveEntry;
import org.apache.commons.compress.archivers.tar.TarArchiveOutputStream;
import org.apache.commons.compress.archivers.tar.TarConstants;
import org.apache.maven.artifact.Artifact;
import org.apache.maven.plugin.MojoExecutionException;
import org.apache.maven.plugin.logging.Log;
import org.apache.maven.plugins.annotations.Execute;
import org.apache.maven.plugins.annotations.LifecyclePhase;
import org.apache.maven.plugins.annotations.Mojo;
import org.apache.maven.plugins.annotations.Parameter;
import org.apache.maven.plugins.annotations.ResolutionScope;

import org.springframework.boot.buildpack.platform.build.AbstractBuildLog;
import org.springframework.boot.buildpack.platform.build.BuildLog;
import org.springframework.boot.buildpack.platform.build.BuildRequest;
import org.springframework.boot.buildpack.platform.build.Builder;
import org.springframework.boot.buildpack.platform.build.Creator;
import org.springframework.boot.buildpack.platform.build.PullPolicy;
import org.springframework.boot.buildpack.platform.docker.TotalProgressEvent;
import org.springframework.boot.buildpack.platform.docker.configuration.DockerConfiguration;
import org.springframework.boot.buildpack.platform.io.Owner;
import org.springframework.boot.buildpack.platform.io.TarArchive;
import org.springframework.boot.loader.tools.EntryWriter;
import org.springframework.boot.loader.tools.ImagePackager;
import org.springframework.boot.loader.tools.Libraries;
import org.springframework.util.StringUtils;

/**
 * Package an application into a OCI image using a buildpack.
 *
 * @author Phillip Webb
 * @author Scott Frederick
 * @since 2.3.0
 */
@Mojo(name = "build-image", defaultPhase = LifecyclePhase.PACKAGE, requiresProject = true, threadSafe = true,
		requiresDependencyResolution = ResolutionScope.COMPILE_PLUS_RUNTIME,
		requiresDependencyCollection = ResolutionScope.COMPILE_PLUS_RUNTIME)
@Execute(phase = LifecyclePhase.PACKAGE)
public class BuildImageMojo extends AbstractPackagerMojo {

	private static final String BUILDPACK_JVM_VERSION_KEY = "BP_JVM_VERSION";

	static {
		System.setProperty("org.slf4j.simpleLogger.log.org.apache.http.wire", "ERROR");
	}

	/**
	 * Directory containing the source archive.
	 * @since 2.3.0
	 */
	@Parameter(defaultValue = "${project.build.directory}", required = true)
	private File sourceDirectory;

	/**
	 * Name of the source archive.
	 * @since 2.3.0
	 */
	@Parameter(defaultValue = "${project.build.finalName}", readonly = true)
	private String finalName;

	/**
	 * Skip the execution.
	 * @since 2.3.0
	 */
	@Parameter(property = "spring-boot.build-image.skip", defaultValue = "false")
	private boolean skip;

	/**
	 * Classifier used when finding the source archive.
	 * @since 2.3.0
	 */
	@Parameter
	private String classifier;

	/**
	 * Image configuration, with {@code builder}, {@code runImage}, {@code name},
	 * {@code env}, {@code cleanCache}, {@code verboseLogging}, {@code pullPolicy}, and
	 * {@code publish} options.
	 * @since 2.3.0
	 */
	@Parameter
	private Image image;

	/**
	 * Alias for {@link Image#name} to support configuration via command-line property.
	 * @since 2.3.0
	 */
	@Parameter(property = "spring-boot.build-image.imageName", readonly = true)
	String imageName;

	/**
	 * Alias for {@link Image#builder} to support configuration via command-line property.
	 * @since 2.3.0
	 */
	@Parameter(property = "spring-boot.build-image.builder", readonly = true)
	String imageBuilder;

	/**
	 * Alias for {@link Image#runImage} to support configuration via command-line
	 * property.
	 * @since 2.3.1
	 */
	@Parameter(property = "spring-boot.build-image.runImage", readonly = true)
	String runImage;

	/**
	 * Alias for {@link Image#cleanCache} to support configuration via command-line
	 * property.
	 * @since 2.4.0
	 */
	@Parameter(property = "spring-boot.build-image.cleanCache", readonly = true)
	Boolean cleanCache;

	/**
	 * Alias for {@link Image#pullPolicy} to support configuration via command-line
	 * property.
	 */
	@Parameter(property = "spring-boot.build-image.pullPolicy", readonly = true)
	PullPolicy pullPolicy;

	/**
	 * Alias for {@link Image#publish} to support configuration via command-line property.
	 */
	@Parameter(property = "spring-boot.build-image.publish", readonly = true)
	Boolean publish;

	/**
	 * Docker configuration options.
	 * @since 2.4.0
	 */
	@Parameter
	private Docker docker;

	@Override
	public void execute() throws MojoExecutionException {
		if (this.project.getPackaging().equals("pom")) {
			getLog().debug("build-image goal could not be applied to pom project.");
			return;
		}
		if (this.skip) {
			getLog().debug("skipping build-image as per configuration.");
			return;
		}
		buildImage();
	}

	private void buildImage() throws MojoExecutionException {
		Libraries libraries = getLibraries(Collections.emptySet());
		try {
			DockerConfiguration dockerConfiguration = (this.docker != null) ? this.docker.asDockerConfiguration()
					: null;
			Builder builder = new Builder(new MojoBuildLog(this::getLog), dockerConfiguration);
			BuildRequest request = getBuildRequest(libraries);
			builder.build(request);
		}
		catch (IOException ex) {
			throw new MojoExecutionException(ex.getMessage(), ex);
		}
	}

<<<<<<< HEAD
	private BuildRequest getBuildRequest(Libraries libraries) throws MojoExecutionException {
		ImagePackager imagePackager = new ImagePackager(getJarFile());
=======
	private BuildRequest getBuildRequest(Libraries libraries) {
		ImagePackager imagePackager = new ImagePackager(getArchiveFile(), getBackupFile());
>>>>>>> 3ad5f101
		Function<Owner, TarArchive> content = (owner) -> getApplicationContent(owner, libraries, imagePackager);
		Image image = (this.image != null) ? this.image : new Image();
		if (image.name == null && this.imageName != null) {
			image.setName(this.imageName);
		}
		if (image.builder == null && this.imageBuilder != null) {
			image.setBuilder(this.imageBuilder);
		}
		if (image.runImage == null && this.runImage != null) {
			image.setRunImage(this.runImage);
		}
		if (image.cleanCache == null && this.cleanCache != null) {
			image.setCleanCache(this.cleanCache);
		}
		if (image.pullPolicy == null && this.pullPolicy != null) {
			image.setPullPolicy(this.pullPolicy);
		}
		if (image.publish == null && this.publish != null) {
			image.setPublish(this.publish);
		}
		if (image.publish != null && image.publish && publishRegistryNotConfigured()) {
			throw new MojoExecutionException("Publishing an image requires docker.publishRegistry to be configured");
		}
		return customize(image.getBuildRequest(this.project.getArtifact(), content));
	}

	private boolean publishRegistryNotConfigured() {
		return this.docker == null || this.docker.getPublishRegistry() == null
				|| this.docker.getPublishRegistry().isEmpty();
	}

	private TarArchive getApplicationContent(Owner owner, Libraries libraries, ImagePackager imagePackager) {
		ImagePackager packager = getConfiguredPackager(() -> imagePackager);
		return new PackagedTarArchive(owner, libraries, packager);
	}

	private File getArchiveFile() {
		// We can use 'project.getArtifact().getFile()' because that was done in a
		// forked lifecycle and is now null
		File archiveFile = getTargetFile(this.finalName, this.classifier, this.sourceDirectory);
		if (!archiveFile.exists()) {
			archiveFile = getSourceArtifact(this.classifier).getFile();
		}
		if (!archiveFile.exists()) {
			throw new IllegalStateException("Executable jar file required for building image");
		}
		if (archiveFile.getName().endsWith(".war")) {
			throw new IllegalStateException("Executable jar file required for building image");
		}
		return archiveFile;
	}

	/**
	 * Return the {@link File} to use to backup the original source.
	 * @return the file to use to backup the original source
	 */
	private File getBackupFile() {
		Artifact source = getSourceArtifact(null);
		if (this.classifier != null && !this.classifier.equals(source.getClassifier())) {
			return source.getFile();
		}
		return null;
	}

	private BuildRequest customize(BuildRequest request) {
		request = customizeEnvironment(request);
		request = customizeCreator(request);
		return request;
	}

	private BuildRequest customizeEnvironment(BuildRequest request) {
		if (!request.getEnv().containsKey(BUILDPACK_JVM_VERSION_KEY)) {
			JavaCompilerPluginConfiguration compilerConfiguration = new JavaCompilerPluginConfiguration(this.project);
			String targetJavaVersion = compilerConfiguration.getTargetMajorVersion();
			if (StringUtils.hasText(targetJavaVersion)) {
				return request.withEnv(BUILDPACK_JVM_VERSION_KEY, targetJavaVersion + ".*");
			}
		}
		return request;
	}

	private BuildRequest customizeCreator(BuildRequest request) {
		String springBootVersion = VersionExtractor.forClass(BuildImageMojo.class);
		if (StringUtils.hasText(springBootVersion)) {
			request = request.withCreator(Creator.withVersion(springBootVersion));
		}
		return request;
	}

	/**
	 * {@link BuildLog} backed by Mojo logging.
	 */
	private static class MojoBuildLog extends AbstractBuildLog {

		private static final long THRESHOLD = Duration.ofSeconds(2).toMillis();

		private final Supplier<Log> log;

		MojoBuildLog(Supplier<Log> log) {
			this.log = log;
		}

		@Override
		protected void log(String message) {
			this.log.get().info(message);
		}

		@Override
		protected Consumer<TotalProgressEvent> getProgressConsumer(String message) {
			return new ProgressLog(message);
		}

		private class ProgressLog implements Consumer<TotalProgressEvent> {

			private final String message;

			private long last;

			ProgressLog(String message) {
				this.message = message;
				this.last = System.currentTimeMillis();
			}

			@Override
			public void accept(TotalProgressEvent progress) {
				log(progress.getPercent());
			}

			private void log(int percent) {
				if (percent == 100 || (System.currentTimeMillis() - this.last) > THRESHOLD) {
					MojoBuildLog.this.log.get().info(this.message + " " + percent + "%");
					this.last = System.currentTimeMillis();
				}
			}

		}

	}

	/**
	 * Adapter class to expose the packaged jar as a {@link TarArchive}.
	 */
	static class PackagedTarArchive implements TarArchive {

		static final long NORMALIZED_MOD_TIME = TarArchive.NORMALIZED_TIME.toEpochMilli();

		private final Owner owner;

		private final Libraries libraries;

		private final ImagePackager packager;

		PackagedTarArchive(Owner owner, Libraries libraries, ImagePackager packager) {
			this.owner = owner;
			this.libraries = libraries;
			this.packager = packager;
		}

		@Override
		public void writeTo(OutputStream outputStream) throws IOException {
			TarArchiveOutputStream tar = new TarArchiveOutputStream(outputStream);
			tar.setLongFileMode(TarArchiveOutputStream.LONGFILE_POSIX);
			this.packager.packageImage(this.libraries, (entry, entryWriter) -> write(entry, entryWriter, tar));
		}

		private void write(ZipEntry jarEntry, EntryWriter entryWriter, TarArchiveOutputStream tar) {
			try {
				TarArchiveEntry tarEntry = convert(jarEntry);
				tar.putArchiveEntry(tarEntry);
				if (tarEntry.isFile()) {
					entryWriter.write(tar);
				}
				tar.closeArchiveEntry();
			}
			catch (IOException ex) {
				throw new IllegalStateException(ex);
			}
		}

		private TarArchiveEntry convert(ZipEntry entry) {
			byte linkFlag = (entry.isDirectory()) ? TarConstants.LF_DIR : TarConstants.LF_NORMAL;
			TarArchiveEntry tarEntry = new TarArchiveEntry(entry.getName(), linkFlag, true);
			tarEntry.setUserId(this.owner.getUid());
			tarEntry.setGroupId(this.owner.getGid());
			tarEntry.setModTime(NORMALIZED_MOD_TIME);
			if (!entry.isDirectory()) {
				tarEntry.setSize(entry.getSize());
			}
			return tarEntry;
		}

	}

}<|MERGE_RESOLUTION|>--- conflicted
+++ resolved
@@ -186,13 +186,8 @@
 		}
 	}
 
-<<<<<<< HEAD
 	private BuildRequest getBuildRequest(Libraries libraries) throws MojoExecutionException {
-		ImagePackager imagePackager = new ImagePackager(getJarFile());
-=======
-	private BuildRequest getBuildRequest(Libraries libraries) {
 		ImagePackager imagePackager = new ImagePackager(getArchiveFile(), getBackupFile());
->>>>>>> 3ad5f101
 		Function<Owner, TarArchive> content = (owner) -> getApplicationContent(owner, libraries, imagePackager);
 		Image image = (this.image != null) ? this.image : new Image();
 		if (image.name == null && this.imageName != null) {
