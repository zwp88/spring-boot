--- conflicted
+++ resolved
@@ -43,12 +43,8 @@
 	 * Construct a factory for creating a blocking {@link MongoClient}.
 	 * @param properties configuration properties
 	 * @param environment a Spring {@link Environment} containing configuration properties
-<<<<<<< HEAD
-	 * @deprecated since 2.3.0 in favor of {@link #MongoClientFactory(List)}
-=======
 	 * @deprecated since 2.3 for removal in 2.5 in favor of
-	 * {@link #MongoClientFactory(MongoProperties, Environment, List)}
->>>>>>> 26dd1b9a
+	 * {@link #MongoClientFactory(List)}
 	 */
 	@Deprecated
 	public MongoClientFactory(MongoProperties properties, Environment environment) {
@@ -60,7 +56,8 @@
 	 * @param properties configuration properties
 	 * @param environment a Spring {@link Environment} containing configuration properties
 	 * @param builderCustomizers a list of configuration settings customizers
-	 * @deprecated since 2.4.0 in favor of {@link #MongoClientFactory(List)}
+	 * @deprecated since 2.4 for removal in 2.6 in favor of
+	 * {@link #MongoClientFactory(List)}
 	 */
 	@Deprecated
 	public MongoClientFactory(MongoProperties properties, Environment environment,
