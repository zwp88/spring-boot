--- conflicted
+++ resolved
@@ -96,23 +96,10 @@
 			return this.assertingparty;
 		}
 
-<<<<<<< HEAD
-=======
-		/**
-		 * Remote SAML Identity Provider.
-		 * @return remote SAML Identity Provider
-		 * @deprecated use {@link #getAssertingparty()}
-		 */
-		@Deprecated
-		public AssertingParty getIdentityprovider() {
-			return this.identityprovider;
-		}
-
 		public Singlelogout getSinglelogout() {
 			return this.singlelogout;
 		}
 
->>>>>>> 7d459a13
 		public static class Acs {
 
 			/**
