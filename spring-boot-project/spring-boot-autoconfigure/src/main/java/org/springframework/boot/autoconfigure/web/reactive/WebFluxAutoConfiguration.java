/*
 * Copyright 2012-2019 the original author or authors.
 *
 * Licensed under the Apache License, Version 2.0 (the "License");
 * you may not use this file except in compliance with the License.
 * You may obtain a copy of the License at
 *
 *      https://www.apache.org/licenses/LICENSE-2.0
 *
 * Unless required by applicable law or agreed to in writing, software
 * distributed under the License is distributed on an "AS IS" BASIS,
 * WITHOUT WARRANTIES OR CONDITIONS OF ANY KIND, either express or implied.
 * See the License for the specific language governing permissions and
 * limitations under the License.
 */

package org.springframework.boot.autoconfigure.web.reactive;

import java.time.Duration;
import java.util.Collection;

import org.apache.commons.logging.Log;
import org.apache.commons.logging.LogFactory;

import org.springframework.beans.factory.ListableBeanFactory;
import org.springframework.beans.factory.ObjectProvider;
import org.springframework.boot.autoconfigure.AutoConfigureAfter;
import org.springframework.boot.autoconfigure.AutoConfigureOrder;
import org.springframework.boot.autoconfigure.EnableAutoConfiguration;
import org.springframework.boot.autoconfigure.condition.ConditionalOnClass;
import org.springframework.boot.autoconfigure.condition.ConditionalOnMissingBean;
import org.springframework.boot.autoconfigure.condition.ConditionalOnProperty;
import org.springframework.boot.autoconfigure.condition.ConditionalOnWebApplication;
import org.springframework.boot.autoconfigure.http.codec.CodecsAutoConfiguration;
import org.springframework.boot.autoconfigure.validation.ValidationAutoConfiguration;
import org.springframework.boot.autoconfigure.validation.ValidatorAdapter;
import org.springframework.boot.autoconfigure.web.ConditionalOnEnabledResourceChain;
import org.springframework.boot.autoconfigure.web.ResourceProperties;
import org.springframework.boot.autoconfigure.web.format.WebConversionService;
import org.springframework.boot.context.properties.EnableConfigurationProperties;
import org.springframework.boot.web.codec.CodecCustomizer;
import org.springframework.boot.web.reactive.filter.OrderedHiddenHttpMethodFilter;
import org.springframework.context.annotation.Bean;
import org.springframework.context.annotation.Configuration;
import org.springframework.context.annotation.Import;
import org.springframework.core.Ordered;
import org.springframework.core.convert.converter.Converter;
import org.springframework.core.convert.converter.GenericConverter;
import org.springframework.format.Formatter;
import org.springframework.format.FormatterRegistry;
import org.springframework.format.support.FormattingConversionService;
import org.springframework.http.codec.ServerCodecConfigurer;
import org.springframework.util.ClassUtils;
import org.springframework.validation.Validator;
import org.springframework.web.filter.reactive.HiddenHttpMethodFilter;
import org.springframework.web.reactive.config.DelegatingWebFluxConfiguration;
import org.springframework.web.reactive.config.EnableWebFlux;
import org.springframework.web.reactive.config.ResourceHandlerRegistration;
import org.springframework.web.reactive.config.ResourceHandlerRegistry;
import org.springframework.web.reactive.config.ViewResolverRegistry;
import org.springframework.web.reactive.config.WebFluxConfigurationSupport;
import org.springframework.web.reactive.config.WebFluxConfigurer;
import org.springframework.web.reactive.result.method.HandlerMethodArgumentResolver;
import org.springframework.web.reactive.result.method.annotation.ArgumentResolverConfigurer;
import org.springframework.web.reactive.result.method.annotation.RequestMappingHandlerAdapter;
import org.springframework.web.reactive.result.method.annotation.RequestMappingHandlerMapping;
import org.springframework.web.reactive.result.view.ViewResolver;

/**
 * {@link EnableAutoConfiguration Auto-configuration} for {@link EnableWebFlux WebFlux}.
 *
 * @author Brian Clozel
 * @author Rob Winch
 * @author Stephane Nicoll
 * @author Andy Wilkinson
 * @author Phillip Webb
 * @author Eddú Meléndez
 * @author Artsiom Yudovin
 * @since 2.0.0
 */
@Configuration
@ConditionalOnWebApplication(type = ConditionalOnWebApplication.Type.REACTIVE)
@ConditionalOnClass(WebFluxConfigurer.class)
@ConditionalOnMissingBean({ WebFluxConfigurationSupport.class })
@AutoConfigureAfter({ ReactiveWebServerFactoryAutoConfiguration.class, CodecsAutoConfiguration.class,
		ValidationAutoConfiguration.class })
@AutoConfigureOrder(Ordered.HIGHEST_PRECEDENCE + 10)
public class WebFluxAutoConfiguration {

	@Bean
	@ConditionalOnMissingBean(HiddenHttpMethodFilter.class)
	@ConditionalOnProperty(prefix = "spring.webflux.hiddenmethod.filter",
			name = "enabled", matchIfMissing = true)
	public OrderedHiddenHttpMethodFilter hiddenHttpMethodFilter() {
		return new OrderedHiddenHttpMethodFilter();
	}

	@Configuration
	@EnableConfigurationProperties({ ResourceProperties.class, WebFluxProperties.class })
	@Import({ EnableWebFluxConfiguration.class })
	public static class WebFluxConfig implements WebFluxConfigurer {

		private static final Log logger = LogFactory.getLog(WebFluxConfig.class);

		private final ResourceProperties resourceProperties;

		private final WebFluxProperties webFluxProperties;

		private final ListableBeanFactory beanFactory;

		private final ObjectProvider<HandlerMethodArgumentResolver> argumentResolvers;

		private final ObjectProvider<CodecCustomizer> codecCustomizers;

		private final ResourceHandlerRegistrationCustomizer resourceHandlerRegistrationCustomizer;

		private final ObjectProvider<ViewResolver> viewResolvers;

<<<<<<< HEAD
		public WebFluxConfig(ResourceProperties resourceProperties,
				WebFluxProperties webFluxProperties, ListableBeanFactory beanFactory,
				ObjectProvider<HandlerMethodArgumentResolver> resolvers,
				ObjectProvider<CodecCustomizer> codecCustomizers,
=======
		public WebFluxConfig(ResourceProperties resourceProperties, WebFluxProperties webFluxProperties,
				ListableBeanFactory beanFactory, ObjectProvider<List<HandlerMethodArgumentResolver>> resolvers,
				ObjectProvider<List<CodecCustomizer>> codecCustomizers,
>>>>>>> c6c139d9
				ObjectProvider<ResourceHandlerRegistrationCustomizer> resourceHandlerRegistrationCustomizer,
				ObjectProvider<ViewResolver> viewResolvers) {
			this.resourceProperties = resourceProperties;
			this.webFluxProperties = webFluxProperties;
			this.beanFactory = beanFactory;
<<<<<<< HEAD
			this.argumentResolvers = resolvers;
			this.codecCustomizers = codecCustomizers;
			this.resourceHandlerRegistrationCustomizer = resourceHandlerRegistrationCustomizer
					.getIfAvailable();
			this.viewResolvers = viewResolvers;
=======
			this.argumentResolvers = resolvers.getIfAvailable();
			this.codecCustomizers = codecCustomizers.getIfAvailable();
			this.resourceHandlerRegistrationCustomizer = resourceHandlerRegistrationCustomizer.getIfAvailable();
			this.viewResolvers = viewResolvers.getIfAvailable();
>>>>>>> c6c139d9
		}

		@Override
		public void configureArgumentResolvers(ArgumentResolverConfigurer configurer) {
			this.argumentResolvers.orderedStream().forEach(configurer::addCustomResolver);
		}

		@Override
		public void configureHttpMessageCodecs(ServerCodecConfigurer configurer) {
<<<<<<< HEAD
			this.codecCustomizers.orderedStream()
					.forEach((customizer) -> customizer.customize(configurer));
=======
			if (this.codecCustomizers != null) {
				this.codecCustomizers.forEach((customizer) -> customizer.customize(configurer));
			}
>>>>>>> c6c139d9
		}

		@Override
		public void addResourceHandlers(ResourceHandlerRegistry registry) {
			if (!this.resourceProperties.isAddMappings()) {
				logger.debug("Default resource handling disabled");
				return;
			}
			if (!registry.hasMappingForPattern("/webjars/**")) {
				ResourceHandlerRegistration registration = registry.addResourceHandler("/webjars/**")
						.addResourceLocations("classpath:/META-INF/resources/webjars/");
<<<<<<< HEAD
				configureResourceCaching(registration);
=======
				if (cachePeriod != null) {
					registration.setCacheControl(CacheControl.maxAge(cachePeriod.toMillis(), TimeUnit.MILLISECONDS));
				}
>>>>>>> c6c139d9
				customizeResourceHandlerRegistration(registration);
			}
			String staticPathPattern = this.webFluxProperties.getStaticPathPattern();
			if (!registry.hasMappingForPattern(staticPathPattern)) {
<<<<<<< HEAD
				ResourceHandlerRegistration registration = registry
						.addResourceHandler(staticPathPattern).addResourceLocations(
								this.resourceProperties.getStaticLocations());
				configureResourceCaching(registration);
=======
				ResourceHandlerRegistration registration = registry.addResourceHandler(staticPathPattern)
						.addResourceLocations(this.resourceProperties.getStaticLocations());
				if (cachePeriod != null) {
					registration.setCacheControl(CacheControl.maxAge(cachePeriod.toMillis(), TimeUnit.MILLISECONDS));
				}
>>>>>>> c6c139d9
				customizeResourceHandlerRegistration(registration);
			}
		}

		private void configureResourceCaching(ResourceHandlerRegistration registration) {
			Duration cachePeriod = this.resourceProperties.getCache().getPeriod();
			ResourceProperties.Cache.Cachecontrol cacheControl = this.resourceProperties
					.getCache().getCachecontrol();
			if (cachePeriod != null && cacheControl.getMaxAge() == null) {
				cacheControl.setMaxAge(cachePeriod);
			}
			registration.setCacheControl(cacheControl.toHttpCacheControl());
		}

		@Override
		public void configureViewResolvers(ViewResolverRegistry registry) {
			this.viewResolvers.orderedStream().forEach(registry::viewResolver);
		}

		@Override
		public void addFormatters(FormatterRegistry registry) {
			for (Converter<?, ?> converter : getBeansOfType(Converter.class)) {
				registry.addConverter(converter);
			}
			for (GenericConverter converter : getBeansOfType(GenericConverter.class)) {
				registry.addConverter(converter);
			}
			for (Formatter<?> formatter : getBeansOfType(Formatter.class)) {
				registry.addFormatter(formatter);
			}
		}

		private <T> Collection<T> getBeansOfType(Class<T> type) {
			return this.beanFactory.getBeansOfType(type).values();
		}

		private void customizeResourceHandlerRegistration(ResourceHandlerRegistration registration) {
			if (this.resourceHandlerRegistrationCustomizer != null) {
				this.resourceHandlerRegistrationCustomizer.customize(registration);
			}

		}

	}

	/**
	 * Configuration equivalent to {@code @EnableWebFlux}.
	 */
	@Configuration
	public static class EnableWebFluxConfiguration extends DelegatingWebFluxConfiguration {

		private final WebFluxProperties webFluxProperties;

		private final WebFluxRegistrations webFluxRegistrations;

		public EnableWebFluxConfiguration(WebFluxProperties webFluxProperties,
				ObjectProvider<WebFluxRegistrations> webFluxRegistrations) {
			this.webFluxProperties = webFluxProperties;
			this.webFluxRegistrations = webFluxRegistrations.getIfUnique();
		}

		@Bean
		@Override
		public FormattingConversionService webFluxConversionService() {
			WebConversionService conversionService = new WebConversionService(this.webFluxProperties.getDateFormat());
			addFormatters(conversionService);
			return conversionService;
		}

		@Bean
		@Override
		public Validator webFluxValidator() {
			if (!ClassUtils.isPresent("javax.validation.Validator", getClass().getClassLoader())) {
				return super.webFluxValidator();
			}
			return ValidatorAdapter.get(getApplicationContext(), getValidator());
		}

		@Override
		protected RequestMappingHandlerAdapter createRequestMappingHandlerAdapter() {
			if (this.webFluxRegistrations != null && this.webFluxRegistrations
					.getRequestMappingHandlerAdapter() != null) {
				return this.webFluxRegistrations.getRequestMappingHandlerAdapter();
			}
			return super.createRequestMappingHandlerAdapter();
		}

		@Override
		protected RequestMappingHandlerMapping createRequestMappingHandlerMapping() {
			if (this.webFluxRegistrations != null && this.webFluxRegistrations
					.getRequestMappingHandlerMapping() != null) {
				return this.webFluxRegistrations.getRequestMappingHandlerMapping();
			}
			return super.createRequestMappingHandlerMapping();
		}

	}

	@Configuration
	@ConditionalOnEnabledResourceChain
	static class ResourceChainCustomizerConfiguration {

		@Bean
		public ResourceChainResourceHandlerRegistrationCustomizer resourceHandlerRegistrationCustomizer() {
			return new ResourceChainResourceHandlerRegistrationCustomizer();
		}

	}

<<<<<<< HEAD
=======
	interface ResourceHandlerRegistrationCustomizer {

		void customize(ResourceHandlerRegistration registration);

	}

	private static class ResourceChainResourceHandlerRegistrationCustomizer
			implements ResourceHandlerRegistrationCustomizer {

		@Autowired
		private ResourceProperties resourceProperties = new ResourceProperties();

		@Override
		public void customize(ResourceHandlerRegistration registration) {
			ResourceProperties.Chain properties = this.resourceProperties.getChain();
			configureResourceChain(properties, registration.resourceChain(properties.isCache()));
		}

		private void configureResourceChain(ResourceProperties.Chain properties, ResourceChainRegistration chain) {
			ResourceProperties.Strategy strategy = properties.getStrategy();
			if (strategy.getFixed().isEnabled() || strategy.getContent().isEnabled()) {
				chain.addResolver(getVersionResourceResolver(strategy));
			}
			if (properties.isGzipped()) {
				chain.addResolver(new GzipResourceResolver());
			}
			if (properties.isHtmlApplicationCache()) {
				chain.addTransformer(new AppCacheManifestTransformer());
			}
		}

		private ResourceResolver getVersionResourceResolver(ResourceProperties.Strategy properties) {
			VersionResourceResolver resolver = new VersionResourceResolver();
			if (properties.getFixed().isEnabled()) {
				String version = properties.getFixed().getVersion();
				String[] paths = properties.getFixed().getPaths();
				resolver.addFixedVersionStrategy(version, paths);
			}
			if (properties.getContent().isEnabled()) {
				String[] paths = properties.getContent().getPaths();
				resolver.addContentVersionStrategy(paths);
			}
			return resolver;
		}

	}

>>>>>>> c6c139d9
}<|MERGE_RESOLUTION|>--- conflicted
+++ resolved
@@ -89,8 +89,7 @@
 
 	@Bean
 	@ConditionalOnMissingBean(HiddenHttpMethodFilter.class)
-	@ConditionalOnProperty(prefix = "spring.webflux.hiddenmethod.filter",
-			name = "enabled", matchIfMissing = true)
+	@ConditionalOnProperty(prefix = "spring.webflux.hiddenmethod.filter", name = "enabled", matchIfMissing = true)
 	public OrderedHiddenHttpMethodFilter hiddenHttpMethodFilter() {
 		return new OrderedHiddenHttpMethodFilter();
 	}
@@ -116,33 +115,18 @@
 
 		private final ObjectProvider<ViewResolver> viewResolvers;
 
-<<<<<<< HEAD
-		public WebFluxConfig(ResourceProperties resourceProperties,
-				WebFluxProperties webFluxProperties, ListableBeanFactory beanFactory,
-				ObjectProvider<HandlerMethodArgumentResolver> resolvers,
+		public WebFluxConfig(ResourceProperties resourceProperties, WebFluxProperties webFluxProperties,
+				ListableBeanFactory beanFactory, ObjectProvider<HandlerMethodArgumentResolver> resolvers,
 				ObjectProvider<CodecCustomizer> codecCustomizers,
-=======
-		public WebFluxConfig(ResourceProperties resourceProperties, WebFluxProperties webFluxProperties,
-				ListableBeanFactory beanFactory, ObjectProvider<List<HandlerMethodArgumentResolver>> resolvers,
-				ObjectProvider<List<CodecCustomizer>> codecCustomizers,
->>>>>>> c6c139d9
 				ObjectProvider<ResourceHandlerRegistrationCustomizer> resourceHandlerRegistrationCustomizer,
 				ObjectProvider<ViewResolver> viewResolvers) {
 			this.resourceProperties = resourceProperties;
 			this.webFluxProperties = webFluxProperties;
 			this.beanFactory = beanFactory;
-<<<<<<< HEAD
 			this.argumentResolvers = resolvers;
 			this.codecCustomizers = codecCustomizers;
-			this.resourceHandlerRegistrationCustomizer = resourceHandlerRegistrationCustomizer
-					.getIfAvailable();
+			this.resourceHandlerRegistrationCustomizer = resourceHandlerRegistrationCustomizer.getIfAvailable();
 			this.viewResolvers = viewResolvers;
-=======
-			this.argumentResolvers = resolvers.getIfAvailable();
-			this.codecCustomizers = codecCustomizers.getIfAvailable();
-			this.resourceHandlerRegistrationCustomizer = resourceHandlerRegistrationCustomizer.getIfAvailable();
-			this.viewResolvers = viewResolvers.getIfAvailable();
->>>>>>> c6c139d9
 		}
 
 		@Override
@@ -152,14 +136,7 @@
 
 		@Override
 		public void configureHttpMessageCodecs(ServerCodecConfigurer configurer) {
-<<<<<<< HEAD
-			this.codecCustomizers.orderedStream()
-					.forEach((customizer) -> customizer.customize(configurer));
-=======
-			if (this.codecCustomizers != null) {
-				this.codecCustomizers.forEach((customizer) -> customizer.customize(configurer));
-			}
->>>>>>> c6c139d9
+			this.codecCustomizers.orderedStream().forEach((customizer) -> customizer.customize(configurer));
 		}
 
 		@Override
@@ -171,37 +148,21 @@
 			if (!registry.hasMappingForPattern("/webjars/**")) {
 				ResourceHandlerRegistration registration = registry.addResourceHandler("/webjars/**")
 						.addResourceLocations("classpath:/META-INF/resources/webjars/");
-<<<<<<< HEAD
 				configureResourceCaching(registration);
-=======
-				if (cachePeriod != null) {
-					registration.setCacheControl(CacheControl.maxAge(cachePeriod.toMillis(), TimeUnit.MILLISECONDS));
-				}
->>>>>>> c6c139d9
 				customizeResourceHandlerRegistration(registration);
 			}
 			String staticPathPattern = this.webFluxProperties.getStaticPathPattern();
 			if (!registry.hasMappingForPattern(staticPathPattern)) {
-<<<<<<< HEAD
-				ResourceHandlerRegistration registration = registry
-						.addResourceHandler(staticPathPattern).addResourceLocations(
-								this.resourceProperties.getStaticLocations());
-				configureResourceCaching(registration);
-=======
 				ResourceHandlerRegistration registration = registry.addResourceHandler(staticPathPattern)
 						.addResourceLocations(this.resourceProperties.getStaticLocations());
-				if (cachePeriod != null) {
-					registration.setCacheControl(CacheControl.maxAge(cachePeriod.toMillis(), TimeUnit.MILLISECONDS));
-				}
->>>>>>> c6c139d9
+				configureResourceCaching(registration);
 				customizeResourceHandlerRegistration(registration);
 			}
 		}
 
 		private void configureResourceCaching(ResourceHandlerRegistration registration) {
 			Duration cachePeriod = this.resourceProperties.getCache().getPeriod();
-			ResourceProperties.Cache.Cachecontrol cacheControl = this.resourceProperties
-					.getCache().getCachecontrol();
+			ResourceProperties.Cache.Cachecontrol cacheControl = this.resourceProperties.getCache().getCachecontrol();
 			if (cachePeriod != null && cacheControl.getMaxAge() == null) {
 				cacheControl.setMaxAge(cachePeriod);
 			}
@@ -274,8 +235,8 @@
 
 		@Override
 		protected RequestMappingHandlerAdapter createRequestMappingHandlerAdapter() {
-			if (this.webFluxRegistrations != null && this.webFluxRegistrations
-					.getRequestMappingHandlerAdapter() != null) {
+			if (this.webFluxRegistrations != null
+					&& this.webFluxRegistrations.getRequestMappingHandlerAdapter() != null) {
 				return this.webFluxRegistrations.getRequestMappingHandlerAdapter();
 			}
 			return super.createRequestMappingHandlerAdapter();
@@ -283,8 +244,8 @@
 
 		@Override
 		protected RequestMappingHandlerMapping createRequestMappingHandlerMapping() {
-			if (this.webFluxRegistrations != null && this.webFluxRegistrations
-					.getRequestMappingHandlerMapping() != null) {
+			if (this.webFluxRegistrations != null
+					&& this.webFluxRegistrations.getRequestMappingHandlerMapping() != null) {
 				return this.webFluxRegistrations.getRequestMappingHandlerMapping();
 			}
 			return super.createRequestMappingHandlerMapping();
@@ -303,54 +264,4 @@
 
 	}
 
-<<<<<<< HEAD
-=======
-	interface ResourceHandlerRegistrationCustomizer {
-
-		void customize(ResourceHandlerRegistration registration);
-
-	}
-
-	private static class ResourceChainResourceHandlerRegistrationCustomizer
-			implements ResourceHandlerRegistrationCustomizer {
-
-		@Autowired
-		private ResourceProperties resourceProperties = new ResourceProperties();
-
-		@Override
-		public void customize(ResourceHandlerRegistration registration) {
-			ResourceProperties.Chain properties = this.resourceProperties.getChain();
-			configureResourceChain(properties, registration.resourceChain(properties.isCache()));
-		}
-
-		private void configureResourceChain(ResourceProperties.Chain properties, ResourceChainRegistration chain) {
-			ResourceProperties.Strategy strategy = properties.getStrategy();
-			if (strategy.getFixed().isEnabled() || strategy.getContent().isEnabled()) {
-				chain.addResolver(getVersionResourceResolver(strategy));
-			}
-			if (properties.isGzipped()) {
-				chain.addResolver(new GzipResourceResolver());
-			}
-			if (properties.isHtmlApplicationCache()) {
-				chain.addTransformer(new AppCacheManifestTransformer());
-			}
-		}
-
-		private ResourceResolver getVersionResourceResolver(ResourceProperties.Strategy properties) {
-			VersionResourceResolver resolver = new VersionResourceResolver();
-			if (properties.getFixed().isEnabled()) {
-				String version = properties.getFixed().getVersion();
-				String[] paths = properties.getFixed().getPaths();
-				resolver.addFixedVersionStrategy(version, paths);
-			}
-			if (properties.getContent().isEnabled()) {
-				String[] paths = properties.getContent().getPaths();
-				resolver.addContentVersionStrategy(paths);
-			}
-			return resolver;
-		}
-
-	}
-
->>>>>>> c6c139d9
 }