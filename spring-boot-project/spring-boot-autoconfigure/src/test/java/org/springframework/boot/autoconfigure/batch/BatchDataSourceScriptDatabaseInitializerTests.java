/*
 * Copyright 2012-present the original author or authors.
 *
 * Licensed under the Apache License, Version 2.0 (the "License");
 * you may not use this file except in compliance with the License.
 * You may obtain a copy of the License at
 *
 *      https://www.apache.org/licenses/LICENSE-2.0
 *
 * Unless required by applicable law or agreed to in writing, software
 * distributed under the License is distributed on an "AS IS" BASIS,
 * WITHOUT WARRANTIES OR CONDITIONS OF ANY KIND, either express or implied.
 * See the License for the specific language governing permissions and
 * limitations under the License.
 */

package org.springframework.boot.autoconfigure.batch;

import java.io.IOException;
import java.sql.Connection;
import java.sql.DatabaseMetaData;
import java.sql.SQLException;
import java.util.List;
import java.util.stream.Stream;

import javax.sql.DataSource;

import org.junit.jupiter.api.Test;
import org.junit.jupiter.params.ParameterizedTest;
import org.junit.jupiter.params.provider.EnumSource;
import org.junit.jupiter.params.provider.EnumSource.Mode;

import org.springframework.boot.jdbc.DatabaseDriver;
import org.springframework.boot.sql.init.DatabaseInitializationSettings;
import org.springframework.core.io.DefaultResourceLoader;
import org.springframework.core.io.Resource;
import org.springframework.core.io.support.PathMatchingResourcePatternResolver;
import org.springframework.test.util.ReflectionTestUtils;

import static org.assertj.core.api.Assertions.assertThat;
import static org.mockito.BDDMockito.given;
import static org.mockito.BDDMockito.then;
import static org.mockito.Mockito.mock;

/**
 * Tests for {@link BatchDataSourceScriptDatabaseInitializer}.
 *
 * @author Stephane Nicoll
 */
class BatchDataSourceScriptDatabaseInitializerTests {

	@Test
	void getSettingsWithPlatformDoesNotTouchDataSource() {
		DataSource dataSource = mock(DataSource.class);
		BatchProperties properties = new BatchProperties();
		properties.getJdbc().setPlatform("test");
		DatabaseInitializationSettings settings = BatchDataSourceScriptDatabaseInitializer.getSettings(dataSource,
				properties.getJdbc());
		assertThat(settings.getSchemaLocations())
			.containsOnly("classpath:org/springframework/batch/core/schema-test.sql");
		then(dataSource).shouldHaveNoInteractions();
	}

	@ParameterizedTest
<<<<<<< HEAD
	@EnumSource(value = DatabaseDriver.class, mode = Mode.EXCLUDE, names = { "AWS_WRAPPER", "CLICKHOUSE", "FIREBIRD",
			"INFORMIX", "JTDS", "PHOENIX", "REDSHIFT", "TERADATA", "TESTCONTAINERS", "UNKNOWN" })
=======
	@EnumSource(mode = Mode.EXCLUDE, names = { "CLICKHOUSE", "FIREBIRD", "INFORMIX", "JTDS", "PHOENIX", "REDSHIFT",
			"TERADATA", "TESTCONTAINERS", "UNKNOWN" })
>>>>>>> 3ba61c3f
	void batchSchemaCanBeLocated(DatabaseDriver driver) throws SQLException {
		DefaultResourceLoader resourceLoader = new DefaultResourceLoader();
		BatchProperties properties = new BatchProperties();
		DataSource dataSource = mock(DataSource.class);
		Connection connection = mock(Connection.class);
		given(dataSource.getConnection()).willReturn(connection);
		DatabaseMetaData metadata = mock(DatabaseMetaData.class);
		given(connection.getMetaData()).willReturn(metadata);
		String productName = (String) ReflectionTestUtils.getField(driver, "productName");
		given(metadata.getDatabaseProductName()).willReturn(productName);
		DatabaseInitializationSettings settings = BatchDataSourceScriptDatabaseInitializer.getSettings(dataSource,
				properties.getJdbc());
		List<String> schemaLocations = settings.getSchemaLocations();
		assertThat(schemaLocations).isNotEmpty()
			.allSatisfy((location) -> assertThat(resourceLoader.getResource(location).exists()).isTrue());
	}

	@Test
	void batchHasExpectedBuiltInSchemas() throws IOException {
		PathMatchingResourcePatternResolver resolver = new PathMatchingResourcePatternResolver();
		List<String> schemaNames = Stream
			.of(resolver.getResources("classpath:org/springframework/batch/core/schema-*.sql"))
			.map(Resource::getFilename)
			.filter((resourceName) -> !resourceName.contains("-drop-"))
			.toList();
		assertThat(schemaNames).containsExactlyInAnyOrder("schema-derby.sql", "schema-sqlserver.sql",
				"schema-mariadb.sql", "schema-mysql.sql", "schema-sqlite.sql", "schema-postgresql.sql",
				"schema-hana.sql", "schema-oracle.sql", "schema-db2.sql", "schema-hsqldb.sql", "schema-sybase.sql",
				"schema-h2.sql");
	}

}<|MERGE_RESOLUTION|>--- conflicted
+++ resolved
@@ -62,13 +62,8 @@
 	}
 
 	@ParameterizedTest
-<<<<<<< HEAD
-	@EnumSource(value = DatabaseDriver.class, mode = Mode.EXCLUDE, names = { "AWS_WRAPPER", "CLICKHOUSE", "FIREBIRD",
+	@EnumSource(mode = Mode.EXCLUDE, names = { "AWS_WRAPPER", "CLICKHOUSE", "FIREBIRD",
 			"INFORMIX", "JTDS", "PHOENIX", "REDSHIFT", "TERADATA", "TESTCONTAINERS", "UNKNOWN" })
-=======
-	@EnumSource(mode = Mode.EXCLUDE, names = { "CLICKHOUSE", "FIREBIRD", "INFORMIX", "JTDS", "PHOENIX", "REDSHIFT",
-			"TERADATA", "TESTCONTAINERS", "UNKNOWN" })
->>>>>>> 3ba61c3f
 	void batchSchemaCanBeLocated(DatabaseDriver driver) throws SQLException {
 		DefaultResourceLoader resourceLoader = new DefaultResourceLoader();
 		BatchProperties properties = new BatchProperties();
