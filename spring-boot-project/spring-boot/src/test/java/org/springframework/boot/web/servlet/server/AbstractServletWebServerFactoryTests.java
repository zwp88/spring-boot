/*
 * Copyright 2012-2021 the original author or authors.
 *
 * Licensed under the Apache License, Version 2.0 (the "License");
 * you may not use this file except in compliance with the License.
 * You may obtain a copy of the License at
 *
 *      https://www.apache.org/licenses/LICENSE-2.0
 *
 * Unless required by applicable law or agreed to in writing, software
 * distributed under the License is distributed on an "AS IS" BASIS,
 * WITHOUT WARRANTIES OR CONDITIONS OF ANY KIND, either express or implied.
 * See the License for the specific language governing permissions and
 * limitations under the License.
 */

package org.springframework.boot.web.servlet.server;

import java.io.File;
import java.io.FileWriter;
import java.io.IOException;
import java.io.InputStream;
import java.io.PrintWriter;
import java.net.InetAddress;
import java.net.InetSocketAddress;
import java.net.MalformedURLException;
import java.net.ServerSocket;
import java.net.URI;
import java.net.URISyntaxException;
import java.net.URL;
import java.nio.charset.Charset;
import java.nio.charset.StandardCharsets;
import java.security.KeyStore;
import java.security.KeyStoreException;
import java.security.NoSuchAlgorithmException;
import java.security.cert.CertificateException;
import java.security.cert.X509Certificate;
import java.time.Duration;
import java.util.Arrays;
import java.util.Collection;
import java.util.Collections;
import java.util.Date;
import java.util.EnumSet;
import java.util.HashMap;
import java.util.Locale;
import java.util.Map;
import java.util.concurrent.ArrayBlockingQueue;
import java.util.concurrent.BlockingQueue;
import java.util.concurrent.BrokenBarrierException;
import java.util.concurrent.Callable;
import java.util.concurrent.CyclicBarrier;
import java.util.concurrent.ExecutionException;
import java.util.concurrent.Future;
import java.util.concurrent.FutureTask;
import java.util.concurrent.RunnableFuture;
import java.util.concurrent.atomic.AtomicBoolean;
import java.util.concurrent.atomic.AtomicReference;
import java.util.function.Supplier;
import java.util.zip.GZIPInputStream;

import javax.net.ssl.SSLContext;
import javax.net.ssl.SSLException;
import javax.servlet.AsyncContext;
import javax.servlet.Filter;
import javax.servlet.FilterChain;
import javax.servlet.FilterConfig;
import javax.servlet.GenericServlet;
import javax.servlet.ServletContext;
import javax.servlet.ServletContextEvent;
import javax.servlet.ServletContextListener;
import javax.servlet.ServletException;
import javax.servlet.ServletRegistration.Dynamic;
import javax.servlet.ServletRequest;
import javax.servlet.ServletResponse;
import javax.servlet.SessionCookieConfig;
import javax.servlet.http.HttpServlet;
import javax.servlet.http.HttpServletRequest;
import javax.servlet.http.HttpServletResponse;
import javax.servlet.http.HttpSession;

import org.apache.catalina.webresources.TomcatURLStreamHandlerFactory;
import org.apache.http.HttpResponse;
import org.apache.http.client.HttpClient;
import org.apache.http.client.entity.InputStreamFactory;
import org.apache.http.client.methods.HttpGet;
import org.apache.http.client.protocol.HttpClientContext;
import org.apache.http.conn.ssl.SSLConnectionSocketFactory;
import org.apache.http.conn.ssl.TrustSelfSignedStrategy;
import org.apache.http.impl.client.DefaultHttpRequestRetryHandler;
import org.apache.http.impl.client.HttpClientBuilder;
import org.apache.http.impl.client.HttpClients;
import org.apache.http.impl.client.StandardHttpRequestRetryHandler;
import org.apache.http.protocol.HttpContext;
import org.apache.http.ssl.SSLContextBuilder;
import org.apache.http.ssl.TrustStrategy;
import org.apache.jasper.EmbeddedServletOptions;
import org.apache.jasper.servlet.JspServlet;
import org.assertj.core.api.ThrowableAssert.ThrowingCallable;
import org.awaitility.Awaitility;
import org.eclipse.jetty.client.api.ContentResponse;
import org.eclipse.jetty.http2.client.HTTP2Client;
import org.eclipse.jetty.http2.client.http.HttpClientTransportOverHTTP2;
import org.junit.jupiter.api.AfterEach;
import org.junit.jupiter.api.Assumptions;
import org.junit.jupiter.api.Test;
import org.junit.jupiter.api.extension.ExtendWith;
import org.junit.jupiter.api.io.TempDir;
import org.mockito.InOrder;

import org.springframework.boot.system.ApplicationHome;
import org.springframework.boot.system.ApplicationTemp;
import org.springframework.boot.testsupport.system.CapturedOutput;
import org.springframework.boot.testsupport.system.OutputCaptureExtension;
import org.springframework.boot.testsupport.web.servlet.ExampleFilter;
import org.springframework.boot.testsupport.web.servlet.ExampleServlet;
import org.springframework.boot.web.server.Compression;
import org.springframework.boot.web.server.ErrorPage;
import org.springframework.boot.web.server.GracefulShutdownResult;
import org.springframework.boot.web.server.Http2;
import org.springframework.boot.web.server.MimeMappings;
import org.springframework.boot.web.server.PortInUseException;
import org.springframework.boot.web.server.Shutdown;
import org.springframework.boot.web.server.Ssl;
import org.springframework.boot.web.server.Ssl.ClientAuth;
import org.springframework.boot.web.server.SslStoreProvider;
import org.springframework.boot.web.server.WebServer;
import org.springframework.boot.web.server.WebServerException;
import org.springframework.boot.web.servlet.FilterRegistrationBean;
import org.springframework.boot.web.servlet.ServletContextInitializer;
import org.springframework.boot.web.servlet.ServletRegistrationBean;
import org.springframework.boot.web.servlet.server.Session.SessionTrackingMode;
import org.springframework.core.io.ClassPathResource;
import org.springframework.core.io.FileSystemResource;
import org.springframework.core.io.Resource;
import org.springframework.http.HttpMethod;
import org.springframework.http.HttpStatus;
import org.springframework.http.client.ClientHttpRequest;
import org.springframework.http.client.ClientHttpResponse;
import org.springframework.http.client.HttpComponentsClientHttpRequestFactory;
import org.springframework.test.util.ReflectionTestUtils;
import org.springframework.util.ClassUtils;
import org.springframework.util.FileCopyUtils;
import org.springframework.util.SocketUtils;
import org.springframework.util.StreamUtils;

import static org.assertj.core.api.Assertions.assertThat;
import static org.assertj.core.api.Assertions.assertThatExceptionOfType;
import static org.assertj.core.api.Assertions.assertThatIOException;
import static org.assertj.core.api.Assertions.assertThatIllegalArgumentException;
import static org.assertj.core.api.Assertions.assertThatIllegalStateException;
import static org.assertj.core.api.Assertions.assertThatThrownBy;
import static org.junit.jupiter.api.Assertions.fail;
import static org.mockito.ArgumentMatchers.any;
import static org.mockito.BDDMockito.given;
import static org.mockito.Mockito.atLeastOnce;
import static org.mockito.Mockito.inOrder;
import static org.mockito.Mockito.mock;
import static org.mockito.Mockito.verify;

/**
 * Base for testing classes that extends {@link AbstractServletWebServerFactory}.
 *
 * @author Phillip Webb
 * @author Greg Turnquist
 * @author Andy Wilkinson
 * @author Raja Kolli
 */
@ExtendWith(OutputCaptureExtension.class)
public abstract class AbstractServletWebServerFactoryTests {

	@TempDir
	protected File tempDir;

	protected WebServer webServer;

	private final HttpClientContext httpClientContext = HttpClientContext.create();

	private final Supplier<HttpClientBuilder> httpClientBuilder = () -> HttpClients.custom()
			.setRetryHandler(new StandardHttpRequestRetryHandler(10, false) {

				@Override
				public boolean retryRequest(IOException exception, int executionCount, HttpContext context) {
					boolean retry = super.retryRequest(exception, executionCount, context);
					if (retry) {
						try {
							Thread.sleep(200);
						}
						catch (InterruptedException ex) {
							Thread.currentThread().interrupt();
						}
					}
					return retry;
				}

			});

	@AfterEach
	void tearDown() {
		if (this.webServer != null) {
			try {
				this.webServer.stop();
			}
			catch (Exception ex) {
				// Ignore
			}
		}
		if (ClassUtils.isPresent("org.apache.catalina.webresources.TomcatURLStreamHandlerFactory",
				getClass().getClassLoader())) {
			ReflectionTestUtils.setField(TomcatURLStreamHandlerFactory.class, "instance", null);
		}
		ReflectionTestUtils.setField(URL.class, "factory", null);
	}

	@AfterEach
	void clearUrlStreamHandlerFactory() {
		if (ClassUtils.isPresent("org.apache.catalina.webresources.TomcatURLStreamHandlerFactory",
				getClass().getClassLoader())) {
			ReflectionTestUtils.setField(TomcatURLStreamHandlerFactory.class, "instance", null);
			ReflectionTestUtils.setField(URL.class, "factory", null);
		}
	}

	@Test
	void startServlet() throws Exception {
		AbstractServletWebServerFactory factory = getFactory();
		this.webServer = factory.getWebServer(exampleServletRegistration());
		this.webServer.start();
		assertThat(getResponse(getLocalUrl("/hello"))).isEqualTo("Hello World");
	}

	@Test
	void startCalledTwice(CapturedOutput output) throws Exception {
		AbstractServletWebServerFactory factory = getFactory();
		this.webServer = factory.getWebServer(exampleServletRegistration());
		this.webServer.start();
		int port = this.webServer.getPort();
		this.webServer.start();
		assertThat(this.webServer.getPort()).isEqualTo(port);
		assertThat(getResponse(getLocalUrl("/hello"))).isEqualTo("Hello World");
		assertThat(output).containsOnlyOnce("started on port");
	}

	@Test
	void stopCalledTwice() {
		AbstractServletWebServerFactory factory = getFactory();
		this.webServer = factory.getWebServer(exampleServletRegistration());
		this.webServer.start();
		this.webServer.stop();
		this.webServer.stop();
	}

	@Test
	void emptyServerWhenPortIsMinusOne() {
		AbstractServletWebServerFactory factory = getFactory();
		factory.setPort(-1);
		this.webServer = factory.getWebServer(exampleServletRegistration());
		this.webServer.start();
		assertThat(this.webServer.getPort()).isEqualTo(-1);
	}

	@Test
	void stopServlet() throws Exception {
		AbstractServletWebServerFactory factory = getFactory();
		this.webServer = factory.getWebServer(exampleServletRegistration());
		this.webServer.start();
		int port = this.webServer.getPort();
		this.webServer.stop();
		assertThatIOException().isThrownBy(() -> getResponse(getLocalUrl(port, "/hello")));
	}

	@Test
	void startServletAndFilter() throws Exception {
		AbstractServletWebServerFactory factory = getFactory();
		this.webServer = factory.getWebServer(exampleServletRegistration(),
				new FilterRegistrationBean<>(new ExampleFilter()));
		this.webServer.start();
		assertThat(getResponse(getLocalUrl("/hello"))).isEqualTo("[Hello World]");
	}

	@Test
	void startBlocksUntilReadyToServe() {
		AbstractServletWebServerFactory factory = getFactory();
		final Date[] date = new Date[1];
		this.webServer = factory.getWebServer((servletContext) -> {
			try {
				Thread.sleep(500);
				date[0] = new Date();
			}
			catch (InterruptedException ex) {
				throw new ServletException(ex);
			}
		});
		this.webServer.start();
		assertThat(date[0]).isNotNull();
	}

	@Test
	void loadOnStartAfterContextIsInitialized() {
		AbstractServletWebServerFactory factory = getFactory();
		final InitCountingServlet servlet = new InitCountingServlet();
		this.webServer = factory
				.getWebServer((servletContext) -> servletContext.addServlet("test", servlet).setLoadOnStartup(1));
		assertThat(servlet.getInitCount()).isEqualTo(0);
		this.webServer.start();
		assertThat(servlet.getInitCount()).isEqualTo(1);
	}

	@Test
	void portIsMinusOneWhenConnectionIsClosed() {
		AbstractServletWebServerFactory factory = getFactory();
		this.webServer = factory.getWebServer();
		this.webServer.start();
		assertThat(this.webServer.getPort()).isGreaterThan(0);
		this.webServer.stop();
		assertThat(this.webServer.getPort()).isEqualTo(-1);
	}

	@Test
	void specificPort() throws Exception {
		AbstractServletWebServerFactory factory = getFactory();
		int specificPort = doWithRetry(() -> {
			int port = SocketUtils.findAvailableTcpPort(41000);
			factory.setPort(port);
			this.webServer = factory.getWebServer(exampleServletRegistration());
			this.webServer.start();
			return port;
		});
		assertThat(getResponse("http://localhost:" + specificPort + "/hello")).isEqualTo("Hello World");
		assertThat(this.webServer.getPort()).isEqualTo(specificPort);
	}

	@Test
	void specificContextRoot() throws Exception {
		AbstractServletWebServerFactory factory = getFactory();
		factory.setContextPath("/say");
		this.webServer = factory.getWebServer(exampleServletRegistration());
		this.webServer.start();
		assertThat(getResponse(getLocalUrl("/say/hello"))).isEqualTo("Hello World");
	}

	@Test
	void contextPathIsLoggedOnStartup(CapturedOutput output) {
		AbstractServletWebServerFactory factory = getFactory();
		factory.setContextPath("/custom");
		this.webServer = factory.getWebServer(exampleServletRegistration());
		this.webServer.start();
		assertThat(output).containsOnlyOnce("with context path '/custom'");
	}

	@Test
	void contextPathMustStartWithSlash() {
		assertThatIllegalArgumentException().isThrownBy(() -> getFactory().setContextPath("missingslash"))
				.withMessageContaining("ContextPath must start with '/' and not end with '/'");
	}

	@Test
	void contextPathMustNotEndWithSlash() {
		assertThatIllegalArgumentException().isThrownBy(() -> getFactory().setContextPath("extraslash/"))
				.withMessageContaining("ContextPath must start with '/' and not end with '/'");
	}

	@Test
	void contextRootPathMustNotBeSlash() {
		assertThatIllegalArgumentException().isThrownBy(() -> getFactory().setContextPath("/"))
				.withMessageContaining("Root ContextPath must be specified using an empty string");
	}

	@Test
	void multipleConfigurations() throws Exception {
		AbstractServletWebServerFactory factory = getFactory();
		ServletContextInitializer[] initializers = new ServletContextInitializer[6];
		Arrays.setAll(initializers, (i) -> mock(ServletContextInitializer.class));
		factory.setInitializers(Arrays.asList(initializers[2], initializers[3]));
		factory.addInitializers(initializers[4], initializers[5]);
		this.webServer = factory.getWebServer(initializers[0], initializers[1]);
		this.webServer.start();
		InOrder ordered = inOrder((Object[]) initializers);
		for (ServletContextInitializer initializer : initializers) {
			ordered.verify(initializer).onStartup(any(ServletContext.class));
		}
	}

	@Test
	void documentRoot() throws Exception {
		AbstractServletWebServerFactory factory = getFactory();
		addTestTxtFile(factory);
		this.webServer = factory.getWebServer();
		this.webServer.start();
		assertThat(getResponse(getLocalUrl("/test.txt"))).isEqualTo("test");
	}

	@Test
	void mimeType() throws Exception {
		FileCopyUtils.copy("test", new FileWriter(new File(this.tempDir, "test.xxcss")));
		AbstractServletWebServerFactory factory = getFactory();
		factory.setRegisterDefaultServlet(true);
		factory.setDocumentRoot(this.tempDir);
		MimeMappings mimeMappings = new MimeMappings();
		mimeMappings.add("xxcss", "text/css");
		factory.setMimeMappings(mimeMappings);
		this.webServer = factory.getWebServer();
		this.webServer.start();
		ClientHttpResponse response = getClientResponse(getLocalUrl("/test.xxcss"));
		assertThat(response.getHeaders().getContentType().toString()).isEqualTo("text/css");
		response.close();
	}

	@Test
	void errorPage() throws Exception {
		AbstractServletWebServerFactory factory = getFactory();
		factory.addErrorPages(new ErrorPage(HttpStatus.INTERNAL_SERVER_ERROR, "/hello"));
		this.webServer = factory.getWebServer(exampleServletRegistration(), errorServletRegistration());
		this.webServer.start();
		assertThat(getResponse(getLocalUrl("/hello"))).isEqualTo("Hello World");
		assertThat(getResponse(getLocalUrl("/bang"))).isEqualTo("Hello World");
	}

	@Test
	void errorPageFromPutRequest() throws Exception {
		AbstractServletWebServerFactory factory = getFactory();
		factory.addErrorPages(new ErrorPage(HttpStatus.INTERNAL_SERVER_ERROR, "/hello"));
		this.webServer = factory.getWebServer(exampleServletRegistration(), errorServletRegistration());
		this.webServer.start();
		assertThat(getResponse(getLocalUrl("/hello"), HttpMethod.PUT)).isEqualTo("Hello World");
		assertThat(getResponse(getLocalUrl("/bang"), HttpMethod.PUT)).isEqualTo("Hello World");
	}

	@Test
	void basicSslFromClassPath() throws Exception {
		testBasicSslWithKeyStore("classpath:test.jks");
	}

	@Test
	void basicSslFromFileSystem() throws Exception {
		testBasicSslWithKeyStore("src/test/resources/test.jks");
	}

	@Test
	void sslDisabled() throws Exception {
		AbstractServletWebServerFactory factory = getFactory();
		Ssl ssl = getSsl(null, "password", "classpath:test.jks");
		ssl.setEnabled(false);
		factory.setSsl(ssl);
		this.webServer = factory.getWebServer(new ServletRegistrationBean<>(new ExampleServlet(true, false), "/hello"));
		this.webServer.start();
		SSLConnectionSocketFactory socketFactory = new SSLConnectionSocketFactory(
				new SSLContextBuilder().loadTrustMaterial(null, new TrustSelfSignedStrategy()).build());
		HttpClient httpClient = HttpClients.custom().setSSLSocketFactory(socketFactory).build();
		HttpComponentsClientHttpRequestFactory requestFactory = new HttpComponentsClientHttpRequestFactory(httpClient);
		assertThatExceptionOfType(SSLException.class)
				.isThrownBy(() -> getResponse(getLocalUrl("https", "/hello"), requestFactory));
	}

	@Test
	void sslGetScheme() throws Exception { // gh-2232
		AbstractServletWebServerFactory factory = getFactory();
		factory.setSsl(getSsl(null, "password", "src/test/resources/test.jks"));
		this.webServer = factory.getWebServer(new ServletRegistrationBean<>(new ExampleServlet(true, false), "/hello"));
		this.webServer.start();
		SSLConnectionSocketFactory socketFactory = new SSLConnectionSocketFactory(
				new SSLContextBuilder().loadTrustMaterial(null, new TrustSelfSignedStrategy()).build());
		HttpClient httpClient = HttpClients.custom().setSSLSocketFactory(socketFactory).build();
		HttpComponentsClientHttpRequestFactory requestFactory = new HttpComponentsClientHttpRequestFactory(httpClient);
		assertThat(getResponse(getLocalUrl("https", "/hello"), requestFactory)).contains("scheme=https");
	}

	@Test
	void sslKeyAlias() throws Exception {
		AbstractServletWebServerFactory factory = getFactory();
		Ssl ssl = getSsl(null, "password", "test-alias", "src/test/resources/test.jks");
		factory.setSsl(ssl);
		ServletRegistrationBean<ExampleServlet> registration = new ServletRegistrationBean<>(
				new ExampleServlet(true, false), "/hello");
		this.webServer = factory.getWebServer(registration);
		this.webServer.start();
		TrustStrategy trustStrategy = new SerialNumberValidatingTrustSelfSignedStrategy("3a3aaec8");
		SSLContext sslContext = new SSLContextBuilder().loadTrustMaterial(null, trustStrategy).build();
		HttpClient httpClient = HttpClients.custom().setSSLSocketFactory(new SSLConnectionSocketFactory(sslContext))
				.build();
		String response = getResponse(getLocalUrl("https", "/hello"),
				new HttpComponentsClientHttpRequestFactory(httpClient));
		assertThat(response).contains("scheme=https");
	}

	@Test
	void sslWithInvalidAliasFailsDuringStartup() {
		AbstractServletWebServerFactory factory = getFactory();
		Ssl ssl = getSsl(null, "password", "test-alias-404", "src/test/resources/test.jks");
		factory.setSsl(ssl);
		ServletRegistrationBean<ExampleServlet> registration = new ServletRegistrationBean<>(
				new ExampleServlet(true, false), "/hello");
		ThrowingCallable call = () -> factory.getWebServer(registration).start();
		assertThatSslWithInvalidAliasCallFails(call);
	}

	protected void assertThatSslWithInvalidAliasCallFails(ThrowingCallable call) {
		assertThatThrownBy(call).hasStackTraceContaining("Keystore does not contain specified alias 'test-alias-404'");
	}

	@Test
	void serverHeaderIsDisabledByDefaultWhenUsingSsl() throws Exception {
		AbstractServletWebServerFactory factory = getFactory();
		factory.setSsl(getSsl(null, "password", "src/test/resources/test.jks"));
		this.webServer = factory.getWebServer(new ServletRegistrationBean<>(new ExampleServlet(true, false), "/hello"));
		this.webServer.start();
		SSLConnectionSocketFactory socketFactory = new SSLConnectionSocketFactory(
				new SSLContextBuilder().loadTrustMaterial(null, new TrustSelfSignedStrategy()).build());
		HttpClient httpClient = this.httpClientBuilder.get().setSSLSocketFactory(socketFactory).build();
		ClientHttpResponse response = getClientResponse(getLocalUrl("https", "/hello"), HttpMethod.GET,
				new HttpComponentsClientHttpRequestFactory(httpClient));
		assertThat(response.getHeaders().get("Server")).isNullOrEmpty();
	}

	@Test
	void serverHeaderCanBeCustomizedWhenUsingSsl() throws Exception {
		AbstractServletWebServerFactory factory = getFactory();
		factory.setServerHeader("MyServer");
		factory.setSsl(getSsl(null, "password", "src/test/resources/test.jks"));
		this.webServer = factory.getWebServer(new ServletRegistrationBean<>(new ExampleServlet(true, false), "/hello"));
		this.webServer.start();
		SSLConnectionSocketFactory socketFactory = new SSLConnectionSocketFactory(
				new SSLContextBuilder().loadTrustMaterial(null, new TrustSelfSignedStrategy()).build());
		HttpClient httpClient = this.httpClientBuilder.get().setSSLSocketFactory(socketFactory)
				.setRetryHandler(new DefaultHttpRequestRetryHandler(10, false)).build();
		ClientHttpResponse response = getClientResponse(getLocalUrl("https", "/hello"), HttpMethod.GET,
				new HttpComponentsClientHttpRequestFactory(httpClient));
		assertThat(response.getHeaders().get("Server")).containsExactly("MyServer");
	}

	protected final void testBasicSslWithKeyStore(String keyStore) throws Exception {
		AbstractServletWebServerFactory factory = getFactory();
		addTestTxtFile(factory);
		factory.setSsl(getSsl(null, "password", keyStore));
		this.webServer = factory.getWebServer();
		this.webServer.start();
		SSLConnectionSocketFactory socketFactory = new SSLConnectionSocketFactory(
				new SSLContextBuilder().loadTrustMaterial(null, new TrustSelfSignedStrategy()).build());
		HttpClient httpClient = this.httpClientBuilder.get().setSSLSocketFactory(socketFactory).build();
		HttpComponentsClientHttpRequestFactory requestFactory = new HttpComponentsClientHttpRequestFactory(httpClient);
		assertThat(getResponse(getLocalUrl("https", "/test.txt"), requestFactory)).isEqualTo("test");
	}

	@Test
	void pkcs12KeyStoreAndTrustStore() throws Exception {
		AbstractServletWebServerFactory factory = getFactory();
		addTestTxtFile(factory);
		factory.setSsl(getSsl(ClientAuth.NEED, null, "classpath:test.p12", "classpath:test.p12", null, null));
		this.webServer = factory.getWebServer();
		this.webServer.start();
		KeyStore keyStore = KeyStore.getInstance("pkcs12");
		loadStore(keyStore, new FileSystemResource("src/test/resources/test.p12"));
		SSLConnectionSocketFactory socketFactory = new SSLConnectionSocketFactory(
				new SSLContextBuilder().loadTrustMaterial(null, new TrustSelfSignedStrategy())
						.loadKeyMaterial(keyStore, "secret".toCharArray()).build());
		HttpClient httpClient = this.httpClientBuilder.get().setSSLSocketFactory(socketFactory).build();
		HttpComponentsClientHttpRequestFactory requestFactory = new HttpComponentsClientHttpRequestFactory(httpClient);
		assertThat(getResponse(getLocalUrl("https", "/test.txt"), requestFactory)).isEqualTo("test");
	}

	@Test
	void sslNeedsClientAuthenticationSucceedsWithClientCertificate() throws Exception {
		AbstractServletWebServerFactory factory = getFactory();
		factory.setRegisterDefaultServlet(true);
		addTestTxtFile(factory);
		factory.setSsl(getSsl(ClientAuth.NEED, "password", "classpath:test.jks", "classpath:test.jks", null, null));
		this.webServer = factory.getWebServer();
		this.webServer.start();
		KeyStore keyStore = KeyStore.getInstance(KeyStore.getDefaultType());
		loadStore(keyStore, new FileSystemResource("src/test/resources/test.jks"));
		SSLConnectionSocketFactory socketFactory = new SSLConnectionSocketFactory(
				new SSLContextBuilder().loadTrustMaterial(null, new TrustSelfSignedStrategy())
						.loadKeyMaterial(keyStore, "password".toCharArray()).build());
		HttpClient httpClient = this.httpClientBuilder.get().setSSLSocketFactory(socketFactory).build();
		HttpComponentsClientHttpRequestFactory requestFactory = new HttpComponentsClientHttpRequestFactory(httpClient);
		assertThat(getResponse(getLocalUrl("https", "/test.txt"), requestFactory)).isEqualTo("test");
	}

	@Test
	void sslNeedsClientAuthenticationFailsWithoutClientCertificate() throws Exception {
		AbstractServletWebServerFactory factory = getFactory();
		addTestTxtFile(factory);
		factory.setSsl(getSsl(ClientAuth.NEED, "password", "classpath:test.jks"));
		this.webServer = factory.getWebServer();
		this.webServer.start();
		SSLConnectionSocketFactory socketFactory = new SSLConnectionSocketFactory(
				new SSLContextBuilder().loadTrustMaterial(null, new TrustSelfSignedStrategy()).build());
		HttpClient httpClient = this.httpClientBuilder.get().setSSLSocketFactory(socketFactory).build();
		HttpComponentsClientHttpRequestFactory requestFactory = new HttpComponentsClientHttpRequestFactory(httpClient);
		String localUrl = getLocalUrl("https", "/test.txt");
		assertThatIOException().isThrownBy(() -> getResponse(localUrl, requestFactory));
	}

	@Test
	void sslWantsClientAuthenticationSucceedsWithClientCertificate() throws Exception {
		AbstractServletWebServerFactory factory = getFactory();
		addTestTxtFile(factory);
		factory.setSsl(
				getSsl(ClientAuth.WANT, "password", "classpath:test.jks", null, new String[] { "TLSv1.2" }, null));
		this.webServer = factory.getWebServer();
		this.webServer.start();
		KeyStore keyStore = KeyStore.getInstance(KeyStore.getDefaultType());
		loadStore(keyStore, new FileSystemResource("src/test/resources/test.jks"));
		SSLConnectionSocketFactory socketFactory = new SSLConnectionSocketFactory(
				new SSLContextBuilder().loadTrustMaterial(null, new TrustSelfSignedStrategy())
						.loadKeyMaterial(keyStore, "password".toCharArray()).build());
		HttpClient httpClient = this.httpClientBuilder.get().setSSLSocketFactory(socketFactory).build();
		HttpComponentsClientHttpRequestFactory requestFactory = new HttpComponentsClientHttpRequestFactory(httpClient);
		assertThat(getResponse(getLocalUrl("https", "/test.txt"), requestFactory)).isEqualTo("test");
	}

	@Test
	void sslWantsClientAuthenticationSucceedsWithoutClientCertificate() throws Exception {
		AbstractServletWebServerFactory factory = getFactory();
		addTestTxtFile(factory);
		factory.setSsl(getSsl(ClientAuth.WANT, "password", "classpath:test.jks"));
		this.webServer = factory.getWebServer();
		this.webServer.start();
		SSLConnectionSocketFactory socketFactory = new SSLConnectionSocketFactory(
				new SSLContextBuilder().loadTrustMaterial(null, new TrustSelfSignedStrategy()).build());
		HttpClient httpClient = this.httpClientBuilder.get().setSSLSocketFactory(socketFactory).build();
		HttpComponentsClientHttpRequestFactory requestFactory = new HttpComponentsClientHttpRequestFactory(httpClient);
		assertThat(getResponse(getLocalUrl("https", "/test.txt"), requestFactory)).isEqualTo("test");
	}

	@Test
	void sslWithCustomSslStoreProvider() throws Exception {
		AbstractServletWebServerFactory factory = getFactory();
		addTestTxtFile(factory);
		Ssl ssl = new Ssl();
		ssl.setClientAuth(ClientAuth.NEED);
		ssl.setKeyPassword("password");
		factory.setSsl(ssl);
		SslStoreProvider sslStoreProvider = mock(SslStoreProvider.class);
		given(sslStoreProvider.getKeyStore()).willReturn(loadStore());
		given(sslStoreProvider.getTrustStore()).willReturn(loadStore());
		factory.setSslStoreProvider(sslStoreProvider);
		this.webServer = factory.getWebServer();
		this.webServer.start();
		KeyStore keyStore = KeyStore.getInstance(KeyStore.getDefaultType());
		loadStore(keyStore, new FileSystemResource("src/test/resources/test.jks"));
		SSLConnectionSocketFactory socketFactory = new SSLConnectionSocketFactory(
				new SSLContextBuilder().loadTrustMaterial(null, new TrustSelfSignedStrategy())
						.loadKeyMaterial(keyStore, "password".toCharArray()).build());
		HttpClient httpClient = this.httpClientBuilder.get().setSSLSocketFactory(socketFactory).build();
		HttpComponentsClientHttpRequestFactory requestFactory = new HttpComponentsClientHttpRequestFactory(httpClient);
		assertThat(getResponse(getLocalUrl("https", "/test.txt"), requestFactory)).isEqualTo("test");
		verify(sslStoreProvider, atLeastOnce()).getKeyStore();
		verify(sslStoreProvider, atLeastOnce()).getTrustStore();
	}

	@Test
	void disableJspServletRegistration() throws Exception {
		AbstractServletWebServerFactory factory = getFactory();
		factory.getJsp().setRegistered(false);
		this.webServer = factory.getWebServer();
		assertThat(getJspServlet()).isNull();
	}

	@Test
	void cannotReadClassPathFiles() throws Exception {
		AbstractServletWebServerFactory factory = getFactory();
		this.webServer = factory.getWebServer(exampleServletRegistration());
		this.webServer.start();
		ClientHttpResponse response = getClientResponse(
				getLocalUrl("/org/springframework/boot/SpringApplication.class"));
		assertThat(response.getStatusCode()).isEqualTo(HttpStatus.NOT_FOUND);
	}

	protected Ssl getSsl(ClientAuth clientAuth, String keyPassword, String keyStore) {
		return getSsl(clientAuth, keyPassword, keyStore, null, null, null);
	}

	protected Ssl getSsl(ClientAuth clientAuth, String keyPassword, String keyAlias, String keyStore) {
		return getSsl(clientAuth, keyPassword, keyAlias, keyStore, null, null, null);
	}

	private Ssl getSsl(ClientAuth clientAuth, String keyPassword, String keyStore, String trustStore,
			String[] supportedProtocols, String[] ciphers) {
		return getSsl(clientAuth, keyPassword, null, keyStore, trustStore, supportedProtocols, ciphers);
	}

	private Ssl getSsl(ClientAuth clientAuth, String keyPassword, String keyAlias, String keyStore, String trustStore,
			String[] supportedProtocols, String[] ciphers) {
		Ssl ssl = new Ssl();
		ssl.setClientAuth(clientAuth);
		if (keyPassword != null) {
			ssl.setKeyPassword(keyPassword);
		}
		if (keyAlias != null) {
			ssl.setKeyAlias(keyAlias);
		}
		if (keyStore != null) {
			ssl.setKeyStore(keyStore);
			ssl.setKeyStorePassword("secret");
			ssl.setKeyStoreType(getStoreType(keyStore));
		}
		if (trustStore != null) {
			ssl.setTrustStore(trustStore);
			ssl.setTrustStorePassword("secret");
			ssl.setTrustStoreType(getStoreType(trustStore));
		}
		if (ciphers != null) {
			ssl.setCiphers(ciphers);
		}
		if (supportedProtocols != null) {
			ssl.setEnabledProtocols(supportedProtocols);
		}
		return ssl;
	}

	protected void testRestrictedSSLProtocolsAndCipherSuites(String[] protocols, String[] ciphers) throws Exception {
		AbstractServletWebServerFactory factory = getFactory();
		factory.setSsl(getSsl(null, "password", "src/test/resources/restricted.jks", null, protocols, ciphers));
		this.webServer = factory.getWebServer(new ServletRegistrationBean<>(new ExampleServlet(true, false), "/hello"));
		this.webServer.start();
		SSLConnectionSocketFactory socketFactory = new SSLConnectionSocketFactory(
				new SSLContextBuilder().loadTrustMaterial(null, new TrustSelfSignedStrategy()).build());
		HttpClient httpClient = this.httpClientBuilder.get().setSSLSocketFactory(socketFactory).build();
		HttpComponentsClientHttpRequestFactory requestFactory = new HttpComponentsClientHttpRequestFactory(httpClient);
		assertThat(getResponse(getLocalUrl("https", "/hello"), requestFactory)).contains("scheme=https");
	}

	private String getStoreType(String keyStore) {
		return keyStore.endsWith(".p12") ? "pkcs12" : null;
	}

	@Test
	void defaultSessionTimeout() {
		assertThat(getFactory().getSession().getTimeout()).hasMinutes(30);
	}

	@Test
	void persistSession() throws Exception {
		AbstractServletWebServerFactory factory = getFactory();
		factory.getSession().setPersistent(true);
		this.webServer = factory.getWebServer(sessionServletRegistration());
		this.webServer.start();
		String s1 = getResponse(getLocalUrl("/session"));
		String s2 = getResponse(getLocalUrl("/session"));
		this.webServer.stop();
		this.webServer = factory.getWebServer(sessionServletRegistration());
		this.webServer.start();
		String s3 = getResponse(getLocalUrl("/session"));
		String message = "Session error s1=" + s1 + " s2=" + s2 + " s3=" + s3;
		assertThat(s2.split(":")[0]).as(message).isEqualTo(s1.split(":")[1]);
		assertThat(s3.split(":")[0]).as(message).isEqualTo(s2.split(":")[1]);
	}

	@Test
	void persistSessionInSpecificSessionStoreDir() throws Exception {
		AbstractServletWebServerFactory factory = getFactory();
		File sessionStoreDir = new File(this.tempDir, "sessions");
		sessionStoreDir.mkdir();
		factory.getSession().setPersistent(true);
		factory.getSession().setStoreDir(sessionStoreDir);
		this.webServer = factory.getWebServer(sessionServletRegistration());
		this.webServer.start();
		getResponse(getLocalUrl("/session"));
		this.webServer.stop();
		File[] dirContents = sessionStoreDir.listFiles((dir, name) -> !(".".equals(name) || "..".equals(name)));
		assertThat(dirContents).isNotEmpty();
	}

	@Test
	void getValidSessionStoreWhenSessionStoreNotSet() {
		AbstractServletWebServerFactory factory = getFactory();
		File dir = factory.getValidSessionStoreDir(false);
		assertThat(dir.getName()).isEqualTo("servlet-sessions");
		assertThat(dir.getParentFile()).isEqualTo(new ApplicationTemp().getDir());
	}

	@Test
	void getValidSessionStoreWhenSessionStoreIsRelative() {
		AbstractServletWebServerFactory factory = getFactory();
		factory.getSession().setStoreDir(new File("sessions"));
		File dir = factory.getValidSessionStoreDir(false);
		assertThat(dir.getName()).isEqualTo("sessions");
		assertThat(dir.getParentFile()).isEqualTo(new ApplicationHome().getDir());
	}

	@Test
	void getValidSessionStoreWhenSessionStoreReferencesFile() throws Exception {
		AbstractServletWebServerFactory factory = getFactory();
		File file = new File(this.tempDir, "file");
		file.createNewFile();
		factory.getSession().setStoreDir(file);
		assertThatIllegalStateException().isThrownBy(() -> factory.getValidSessionStoreDir(false))
				.withMessageContaining("points to a file");
	}

	@Test
	void sessionCookieConfiguration() {
		AbstractServletWebServerFactory factory = getFactory();
		factory.getSession().getCookie().setName("testname");
		factory.getSession().getCookie().setDomain("testdomain");
		factory.getSession().getCookie().setPath("/testpath");
		factory.getSession().getCookie().setComment("testcomment");
		factory.getSession().getCookie().setHttpOnly(true);
		factory.getSession().getCookie().setSecure(true);
		factory.getSession().getCookie().setMaxAge(Duration.ofSeconds(60));
		final AtomicReference<SessionCookieConfig> configReference = new AtomicReference<>();
		this.webServer = factory.getWebServer((context) -> configReference.set(context.getSessionCookieConfig()));
		SessionCookieConfig sessionCookieConfig = configReference.get();
		assertThat(sessionCookieConfig.getName()).isEqualTo("testname");
		assertThat(sessionCookieConfig.getDomain()).isEqualTo("testdomain");
		assertThat(sessionCookieConfig.getPath()).isEqualTo("/testpath");
		assertThat(sessionCookieConfig.getComment()).isEqualTo("testcomment");
		assertThat(sessionCookieConfig.isHttpOnly()).isTrue();
		assertThat(sessionCookieConfig.isSecure()).isTrue();
		assertThat(sessionCookieConfig.getMaxAge()).isEqualTo(60);
	}

	@Test
	void sslSessionTracking() {
		AbstractServletWebServerFactory factory = getFactory();
		Ssl ssl = new Ssl();
		ssl.setEnabled(true);
		ssl.setKeyStore("src/test/resources/test.jks");
		ssl.setKeyPassword("password");
		factory.setSsl(ssl);
		factory.getSession().setTrackingModes(EnumSet.of(SessionTrackingMode.SSL));
		AtomicReference<ServletContext> contextReference = new AtomicReference<>();
		this.webServer = factory.getWebServer(contextReference::set);
		assertThat(contextReference.get().getEffectiveSessionTrackingModes())
				.isEqualTo(EnumSet.of(javax.servlet.SessionTrackingMode.SSL));
	}

	@Test
	void compressionOfResponseToGetRequest() throws Exception {
		assertThat(doTestCompression(10000, null, null)).isTrue();
	}

	@Test
	void compressionOfResponseToPostRequest() throws Exception {
		assertThat(doTestCompression(10000, null, null, HttpMethod.POST)).isTrue();
	}

	@Test
	void noCompressionForSmallResponse() throws Exception {
		assertThat(doTestCompression(100, null, null)).isFalse();
	}

	@Test
	void noCompressionForMimeType() throws Exception {
		String[] mimeTypes = new String[] { "text/html", "text/xml", "text/css" };
		assertThat(doTestCompression(10000, mimeTypes, null)).isFalse();
	}

	@Test
	protected void noCompressionForUserAgent() throws Exception {
		assertThat(doTestCompression(10000, null, new String[] { "testUserAgent" })).isFalse();
	}

	@Test
	void compressionWithoutContentSizeHeader() throws Exception {
		AbstractServletWebServerFactory factory = getFactory();
		Compression compression = new Compression();
		compression.setEnabled(true);
		factory.setCompression(compression);
		this.webServer = factory.getWebServer(new ServletRegistrationBean<>(new ExampleServlet(false, true), "/hello"));
		this.webServer.start();
		TestGzipInputStreamFactory inputStreamFactory = new TestGzipInputStreamFactory();
		Map<String, InputStreamFactory> contentDecoderMap = Collections.singletonMap("gzip", inputStreamFactory);
		getResponse(getLocalUrl("/hello"), new HttpComponentsClientHttpRequestFactory(
				this.httpClientBuilder.get().setContentDecoderRegistry(contentDecoderMap).build()));
		assertThat(inputStreamFactory.wasCompressionUsed()).isTrue();
	}

	@Test
	void mimeMappingsAreCorrectlyConfigured() {
		AbstractServletWebServerFactory factory = getFactory();
		this.webServer = factory.getWebServer();
		Map<String, String> configuredMimeMappings = getActualMimeMappings();
		Collection<MimeMappings.Mapping> expectedMimeMappings = MimeMappings.DEFAULT.getAll();
		configuredMimeMappings.forEach(
				(key, value) -> assertThat(expectedMimeMappings).contains(new MimeMappings.Mapping(key, value)));
		for (MimeMappings.Mapping mapping : expectedMimeMappings) {
			assertThat(configuredMimeMappings).containsEntry(mapping.getExtension(), mapping.getMimeType());
		}
		assertThat(configuredMimeMappings.size()).isEqualTo(expectedMimeMappings.size());
	}

	@Test
	void rootServletContextResource() {
		AbstractServletWebServerFactory factory = getFactory();
		final AtomicReference<URL> rootResource = new AtomicReference<>();
		this.webServer = factory.getWebServer((servletContext) -> {
			try {
				rootResource.set(servletContext.getResource("/"));
			}
			catch (MalformedURLException ex) {
				throw new ServletException(ex);
			}
		});
		this.webServer.start();
		assertThat(rootResource.get()).isNotNull();
	}

	@Test
	void customServerHeader() throws Exception {
		AbstractServletWebServerFactory factory = getFactory();
		factory.setServerHeader("MyServer");
		this.webServer = factory.getWebServer(exampleServletRegistration());
		this.webServer.start();
		ClientHttpResponse response = getClientResponse(getLocalUrl("/hello"));
		assertThat(response.getHeaders().getFirst("server")).isEqualTo("MyServer");
	}

	@Test
	void serverHeaderIsDisabledByDefault() throws Exception {
		AbstractServletWebServerFactory factory = getFactory();
		this.webServer = factory.getWebServer(exampleServletRegistration());
		this.webServer.start();
		ClientHttpResponse response = getClientResponse(getLocalUrl("/hello"));
		assertThat(response.getHeaders().getFirst("server")).isNull();
	}

	@Test
	protected void portClashOfPrimaryConnectorResultsInPortInUseException() throws Exception {
		doWithBlockedPort((port) -> {
			assertThatExceptionOfType(RuntimeException.class).isThrownBy(() -> {
				AbstractServletWebServerFactory factory = getFactory();
				factory.setPort(port);
				AbstractServletWebServerFactoryTests.this.webServer = factory.getWebServer();
				AbstractServletWebServerFactoryTests.this.webServer.start();
			}).satisfies((ex) -> handleExceptionCausedByBlockedPortOnPrimaryConnector(ex, port));
		});
	}

	@Test
	void portClashOfSecondaryConnectorResultsInPortInUseException() throws Exception {
		doWithBlockedPort((port) -> {
			assertThatExceptionOfType(RuntimeException.class).isThrownBy(() -> {
				AbstractServletWebServerFactory factory = getFactory();
				addConnector(port, factory);
				AbstractServletWebServerFactoryTests.this.webServer = factory.getWebServer();
				AbstractServletWebServerFactoryTests.this.webServer.start();
			}).satisfies((ex) -> handleExceptionCausedByBlockedPortOnSecondaryConnector(ex, port));
		});
	}

	@Test
	void malformedAddress() throws Exception {
		AbstractServletWebServerFactory factory = getFactory();
		factory.setAddress(InetAddress.getByName("129.129.129.129"));
		assertThatExceptionOfType(RuntimeException.class).isThrownBy(() -> {
			this.webServer = factory.getWebServer();
			this.webServer.start();
		}).isNotInstanceOf(PortInUseException.class);
	}

	@Test
	void localeCharsetMappingsAreConfigured() {
		AbstractServletWebServerFactory factory = getFactory();
		Map<Locale, Charset> mappings = new HashMap<>();
		mappings.put(Locale.GERMAN, StandardCharsets.UTF_8);
		factory.setLocaleCharsetMappings(mappings);
		this.webServer = factory.getWebServer();
		assertThat(getCharset(Locale.GERMAN)).isEqualTo(StandardCharsets.UTF_8);
		assertThat(getCharset(Locale.ITALIAN)).isNull();
	}

	@Test
	void jspServletInitParameters() throws Exception {
		Map<String, String> initParameters = new HashMap<>();
		initParameters.put("a", "alpha");
		AbstractServletWebServerFactory factory = getFactory();
		factory.getJsp().setInitParameters(initParameters);
		this.webServer = factory.getWebServer();
		Assumptions.assumeFalse(getJspServlet() == null);
		JspServlet jspServlet = getJspServlet();
		assertThat(jspServlet.getInitParameter("a")).isEqualTo("alpha");
	}

	@Test
	void jspServletIsNotInDevelopmentModeByDefault() throws Exception {
		AbstractServletWebServerFactory factory = getFactory();
		this.webServer = factory.getWebServer();
		Assumptions.assumeFalse(getJspServlet() == null);
		JspServlet jspServlet = getJspServlet();
		EmbeddedServletOptions options = (EmbeddedServletOptions) ReflectionTestUtils.getField(jspServlet, "options");
		assertThat(options.getDevelopment()).isFalse();
	}

	@Test
	void faultyFilterCausesStartFailure() {
		AbstractServletWebServerFactory factory = getFactory();
		factory.addInitializers((servletContext) -> servletContext.addFilter("faulty", new Filter() {

			@Override
			public void init(FilterConfig filterConfig) throws ServletException {
				throw new ServletException("Faulty filter");
			}

			@Override
			public void doFilter(ServletRequest request, ServletResponse response, FilterChain chain)
					throws IOException, ServletException {
				chain.doFilter(request, response);
			}

			@Override
			public void destroy() {
			}

		}));
		assertThatExceptionOfType(WebServerException.class).isThrownBy(() -> factory.getWebServer().start());
	}

	@Test
	void sessionConfiguration() {
		AbstractServletWebServerFactory factory = getFactory();
		factory.getSession().setTimeout(Duration.ofSeconds(123));
		factory.getSession().setTrackingModes(EnumSet.of(SessionTrackingMode.COOKIE, SessionTrackingMode.URL));
		factory.getSession().getCookie().setName("testname");
		factory.getSession().getCookie().setDomain("testdomain");
		factory.getSession().getCookie().setPath("/testpath");
		factory.getSession().getCookie().setComment("testcomment");
		factory.getSession().getCookie().setHttpOnly(true);
		factory.getSession().getCookie().setSecure(true);
		factory.getSession().getCookie().setMaxAge(Duration.ofMinutes(1));
		AtomicReference<ServletContext> contextReference = new AtomicReference<>();
		factory.getWebServer(contextReference::set).start();
		ServletContext servletContext = contextReference.get();
		assertThat(servletContext.getEffectiveSessionTrackingModes())
				.isEqualTo(EnumSet.of(javax.servlet.SessionTrackingMode.COOKIE, javax.servlet.SessionTrackingMode.URL));
		assertThat(servletContext.getSessionCookieConfig().getName()).isEqualTo("testname");
		assertThat(servletContext.getSessionCookieConfig().getDomain()).isEqualTo("testdomain");
		assertThat(servletContext.getSessionCookieConfig().getPath()).isEqualTo("/testpath");
		assertThat(servletContext.getSessionCookieConfig().getComment()).isEqualTo("testcomment");
		assertThat(servletContext.getSessionCookieConfig().isHttpOnly()).isTrue();
		assertThat(servletContext.getSessionCookieConfig().isSecure()).isTrue();
		assertThat(servletContext.getSessionCookieConfig().getMaxAge()).isEqualTo(60);
	}

	@Test
	void servletContextListenerContextDestroyedIsCalledWhenContainerIsStopped() throws Exception {
		ServletContextListener listener = mock(ServletContextListener.class);
		this.webServer = getFactory().getWebServer((servletContext) -> servletContext.addListener(listener));
		this.webServer.start();
		this.webServer.stop();
		verify(listener).contextDestroyed(any(ServletContextEvent.class));
	}

	@Test
	void exceptionThrownOnLoadFailureIsRethrown() {
		AbstractServletWebServerFactory factory = getFactory();
		this.webServer = factory
				.getWebServer((context) -> context.addServlet("failing", FailingServlet.class).setLoadOnStartup(0));
		assertThatExceptionOfType(WebServerException.class).isThrownBy(this.webServer::start)
				.satisfies(this::wrapsFailingServletException);
	}

	@Test
	void whenThereAreNoInFlightRequestsShutDownGracefullyInvokesCallbackWithIdle() throws Exception {
		AbstractServletWebServerFactory factory = getFactory();
		factory.setShutdown(Shutdown.GRACEFUL);
		this.webServer = factory.getWebServer();
		this.webServer.start();
		AtomicReference<GracefulShutdownResult> result = new AtomicReference<>();
		this.webServer.shutDownGracefully(result::set);
		Awaitility.await().atMost(Duration.ofSeconds(30)).until(() -> GracefulShutdownResult.IDLE == result.get());
	}

	@Test
	void whenARequestRemainsInFlightThenShutDownGracefullyDoesNotInvokeCallbackUntilTheRequestCompletes()
			throws Exception {
		AbstractServletWebServerFactory factory = getFactory();
		factory.setShutdown(Shutdown.GRACEFUL);
		BlockingServlet blockingServlet = new BlockingServlet();
		this.webServer = factory.getWebServer((context) -> {
			Dynamic registration = context.addServlet("blockingServlet", blockingServlet);
			registration.addMapping("/blocking");
		});
		this.webServer.start();
		int port = this.webServer.getPort();
		Future<Object> request = initiateGetRequest(port, "/blocking");
		blockingServlet.awaitQueue();
		AtomicReference<GracefulShutdownResult> result = new AtomicReference<>();
		this.webServer.shutDownGracefully(result::set);
		blockingServlet.admitOne();
		assertThat(request.get()).isInstanceOf(HttpResponse.class);
		Awaitility.await().atMost(Duration.ofSeconds(30)).until(() -> GracefulShutdownResult.IDLE == result.get());
	}

	@Test
	void whenAnAsyncRequestRemainsInFlightThenShutDownGracefullyDoesNotInvokeCallbackUntilRequestCompletes()
			throws Exception {
		AbstractServletWebServerFactory factory = getFactory();
		factory.setShutdown(Shutdown.GRACEFUL);
		BlockingAsyncServlet blockingAsyncServlet = new BlockingAsyncServlet();
		this.webServer = factory.getWebServer((context) -> {
			Dynamic registration = context.addServlet("blockingServlet", blockingAsyncServlet);
			registration.addMapping("/blockingAsync");
			registration.setAsyncSupported(true);
		});
		this.webServer.start();
		int port = this.webServer.getPort();
		Future<Object> request = initiateGetRequest(port, "/blockingAsync");
		blockingAsyncServlet.awaitQueue();
		AtomicReference<GracefulShutdownResult> result = new AtomicReference<>();
		this.webServer.shutDownGracefully(result::set);
		Thread.sleep(5000);
		assertThat(result.get()).isNull();
		assertThat(request.isDone()).isFalse();
		blockingAsyncServlet.admitOne();
		assertThat(request.get()).isInstanceOf(HttpResponse.class);
		Awaitility.await().atMost(Duration.ofSeconds(5)).until(() -> GracefulShutdownResult.IDLE == result.get());
	}

	@Test
	void whenARequestIsActiveThenStopWillComplete() throws InterruptedException, BrokenBarrierException {
		AbstractServletWebServerFactory factory = getFactory();
		BlockingServlet blockingServlet = new BlockingServlet();
		this.webServer = factory
				.getWebServer((context) -> context.addServlet("blockingServlet", blockingServlet).addMapping("/"));
		this.webServer.start();
		int port = this.webServer.getPort();
		initiateGetRequest(port, "/");
		blockingServlet.awaitQueue();
		this.webServer.stop();
		try {
			blockingServlet.admitOne();
		}
		catch (RuntimeException ex) {

		}
	}

	@Test
<<<<<<< HEAD
	protected void whenHttp2IsEnabledAndSslIsDisabledThenH2cCanBeUsed() throws Exception {
		AbstractServletWebServerFactory factory = getFactory();
		Http2 http2 = new Http2();
		http2.setEnabled(true);
		factory.setHttp2(http2);
		this.webServer = factory.getWebServer(exampleServletRegistration());
		this.webServer.start();
		org.eclipse.jetty.client.HttpClient client = new org.eclipse.jetty.client.HttpClient(
				new HttpClientTransportOverHTTP2(new HTTP2Client()));
		client.start();
		try {
			ContentResponse response = client.GET("http://localhost:" + this.webServer.getPort() + "/hello");
			assertThat(response.getStatus()).isEqualTo(HttpStatus.OK.value());
			assertThat(response.getContentAsString()).isEqualTo("Hello World");
		}
		finally {
			client.stop();
		}
	}

	@Test
	protected void whenHttp2IsEnabledAndSslIsDisabledThenHttp11CanStillBeUsed()
			throws InterruptedException, ExecutionException, IOException, URISyntaxException {
		AbstractServletWebServerFactory factory = getFactory();
		Http2 http2 = new Http2();
		http2.setEnabled(true);
		factory.setHttp2(http2);
		this.webServer = factory.getWebServer(exampleServletRegistration());
		this.webServer.start();
		assertThat(getResponse("http://localhost:" + this.webServer.getPort() + "/hello")).isEqualTo("Hello World");
=======
	void whenARequestIsActiveAfterGracefulShutdownEndsThenStopWillComplete()
			throws InterruptedException, BrokenBarrierException {
		AbstractServletWebServerFactory factory = getFactory();
		factory.setShutdown(Shutdown.GRACEFUL);
		BlockingServlet blockingServlet = new BlockingServlet();
		this.webServer = factory
				.getWebServer((context) -> context.addServlet("blockingServlet", blockingServlet).addMapping("/"));
		this.webServer.start();
		int port = this.webServer.getPort();
		initiateGetRequest(port, "/");
		blockingServlet.awaitQueue();
		AtomicReference<GracefulShutdownResult> result = new AtomicReference<>();
		this.webServer.shutDownGracefully(result::set);
		this.webServer.stop();
		Awaitility.await().atMost(Duration.ofSeconds(30))
				.until(() -> GracefulShutdownResult.REQUESTS_ACTIVE == result.get());
		try {
			blockingServlet.admitOne();
		}
		catch (RuntimeException ex) {

		}
>>>>>>> 64e76bad
	}

	protected Future<Object> initiateGetRequest(int port, String path) {
		return initiateGetRequest(HttpClients.createMinimal(), port, path);
	}

	protected Future<Object> initiateGetRequest(HttpClient httpClient, int port, String path) {
		RunnableFuture<Object> getRequest = new FutureTask<>(() -> {
			try {
				HttpResponse response = httpClient.execute(new HttpGet("http://localhost:" + port + path));
				response.getEntity().getContent().close();
				return response;
			}
			catch (Exception ex) {
				return ex;
			}
		});
		new Thread(getRequest, "GET " + path).start();
		return getRequest;
	}

	private void wrapsFailingServletException(WebServerException ex) {
		Throwable cause = ex.getCause();
		while (cause != null) {
			if (cause instanceof FailingServletException) {
				return;
			}
			cause = cause.getCause();
		}
		fail("Exception did not wrap FailingServletException");
	}

	protected abstract void addConnector(int port, AbstractServletWebServerFactory factory);

	protected abstract void handleExceptionCausedByBlockedPortOnPrimaryConnector(RuntimeException ex, int blockedPort);

	protected abstract void handleExceptionCausedByBlockedPortOnSecondaryConnector(RuntimeException ex,
			int blockedPort);

	private boolean doTestCompression(int contentSize, String[] mimeTypes, String[] excludedUserAgents)
			throws Exception {
		return doTestCompression(contentSize, mimeTypes, excludedUserAgents, HttpMethod.GET);
	}

	private boolean doTestCompression(int contentSize, String[] mimeTypes, String[] excludedUserAgents,
			HttpMethod method) throws Exception {
		String testContent = setUpFactoryForCompression(contentSize, mimeTypes, excludedUserAgents);
		TestGzipInputStreamFactory inputStreamFactory = new TestGzipInputStreamFactory();
		Map<String, InputStreamFactory> contentDecoderMap = Collections.singletonMap("gzip", inputStreamFactory);
		String response = getResponse(getLocalUrl("/test.txt"), method,
				new HttpComponentsClientHttpRequestFactory(HttpClientBuilder.create().setUserAgent("testUserAgent")
						.setContentDecoderRegistry(contentDecoderMap).build()));
		assertThat(response).isEqualTo(testContent);
		return inputStreamFactory.wasCompressionUsed();
	}

	private String setUpFactoryForCompression(int contentSize, String[] mimeTypes, String[] excludedUserAgents) {
		char[] chars = new char[contentSize];
		Arrays.fill(chars, 'F');
		String testContent = new String(chars);
		AbstractServletWebServerFactory factory = getFactory();
		Compression compression = new Compression();
		compression.setEnabled(true);
		if (mimeTypes != null) {
			compression.setMimeTypes(mimeTypes);
		}
		if (excludedUserAgents != null) {
			compression.setExcludedUserAgents(excludedUserAgents);
		}
		factory.setCompression(compression);
		factory.addInitializers(new ServletRegistrationBean<HttpServlet>(new HttpServlet() {

			@Override
			protected void service(HttpServletRequest req, HttpServletResponse resp) throws IOException {
				resp.setContentType("text/plain");
				resp.setContentLength(testContent.length());
				resp.getWriter().write(testContent);
				resp.getWriter().flush();
			}

		}, "/test.txt"));
		this.webServer = factory.getWebServer();
		this.webServer.start();
		return testContent;
	}

	protected abstract Map<String, String> getActualMimeMappings();

	protected abstract Charset getCharset(Locale locale);

	private void addTestTxtFile(AbstractServletWebServerFactory factory) throws IOException {
		FileCopyUtils.copy("test", new FileWriter(new File(this.tempDir, "test.txt")));
		factory.setDocumentRoot(this.tempDir);
		factory.setRegisterDefaultServlet(true);
	}

	protected String getLocalUrl(String resourcePath) {
		return getLocalUrl("http", resourcePath);
	}

	protected String getLocalUrl(String scheme, String resourcePath) {
		return scheme + "://localhost:" + this.webServer.getPort() + resourcePath;
	}

	protected String getLocalUrl(int port, String resourcePath) {
		return "http://localhost:" + port + resourcePath;
	}

	protected String getResponse(String url, String... headers) throws IOException, URISyntaxException {
		return getResponse(url, HttpMethod.GET, headers);
	}

	protected String getResponse(String url, HttpMethod method, String... headers)
			throws IOException, URISyntaxException {
		try (ClientHttpResponse response = getClientResponse(url, method, headers)) {
			return StreamUtils.copyToString(response.getBody(), StandardCharsets.UTF_8);
		}
	}

	protected String getResponse(String url, HttpComponentsClientHttpRequestFactory requestFactory, String... headers)
			throws IOException, URISyntaxException {
		return getResponse(url, HttpMethod.GET, requestFactory, headers);
	}

	protected String getResponse(String url, HttpMethod method, HttpComponentsClientHttpRequestFactory requestFactory,
			String... headers) throws IOException, URISyntaxException {
		try (ClientHttpResponse response = getClientResponse(url, method, requestFactory, headers)) {
			return StreamUtils.copyToString(response.getBody(), StandardCharsets.UTF_8);
		}
	}

	protected ClientHttpResponse getClientResponse(String url, String... headers)
			throws IOException, URISyntaxException {
		return getClientResponse(url, HttpMethod.GET, headers);
	}

	protected ClientHttpResponse getClientResponse(String url, HttpMethod method, String... headers)
			throws IOException, URISyntaxException {
		return getClientResponse(url, method,
				new HttpComponentsClientHttpRequestFactory(this.httpClientBuilder.get().build()) {

					@Override
					protected HttpContext createHttpContext(HttpMethod httpMethod, URI uri) {
						return AbstractServletWebServerFactoryTests.this.httpClientContext;
					}

				}, headers);
	}

	protected ClientHttpResponse getClientResponse(String url, HttpMethod method,
			HttpComponentsClientHttpRequestFactory requestFactory, String... headers)
			throws IOException, URISyntaxException {
		ClientHttpRequest request = requestFactory.createRequest(new URI(url), method);
		for (String header : headers) {
			String[] parts = header.split(":");
			request.getHeaders().add(parts[0], parts[1]);
		}
		return request.execute();
	}

	protected void assertForwardHeaderIsUsed(ServletWebServerFactory factory) throws IOException, URISyntaxException {
		this.webServer = factory.getWebServer(new ServletRegistrationBean<>(new ExampleServlet(true, false), "/hello"));
		this.webServer.start();
		assertThat(getResponse(getLocalUrl("/hello"), "X-Forwarded-For:140.211.11.130"))
				.contains("remoteaddr=140.211.11.130");
	}

	protected abstract AbstractServletWebServerFactory getFactory();

	protected abstract org.apache.jasper.servlet.JspServlet getJspServlet() throws Exception;

	protected ServletContextInitializer exampleServletRegistration() {
		return new ServletRegistrationBean<>(new ExampleServlet(), "/hello");
	}

	@SuppressWarnings("serial")
	private ServletContextInitializer errorServletRegistration() {
		ServletRegistrationBean<ExampleServlet> bean = new ServletRegistrationBean<>(new ExampleServlet() {

			@Override
			public void service(ServletRequest request, ServletResponse response) {
				throw new RuntimeException("Planned");
			}

		}, "/bang");
		bean.setName("error");
		return bean;
	}

	protected final ServletContextInitializer sessionServletRegistration() {
		ServletRegistrationBean<ExampleServlet> bean = new ServletRegistrationBean<>(new ExampleServlet() {

			@Override
			public void service(ServletRequest request, ServletResponse response) throws IOException {
				HttpSession session = ((HttpServletRequest) request).getSession(true);
				long value = System.currentTimeMillis();
				Object existing = session.getAttribute("boot");
				session.setAttribute("boot", value);
				PrintWriter writer = response.getWriter();
				writer.append(String.valueOf(existing)).append(":").append(String.valueOf(value));
			}

		}, "/session");
		bean.setName("session");
		return bean;
	}

	private <T> T doWithRetry(Callable<T> action) throws Exception {
		Exception lastFailure = null;
		for (int i = 0; i < 10; i++) {
			try {
				return action.call();
			}
			catch (Exception ex) {
				lastFailure = ex;
			}
		}
		throw new IllegalStateException("Action was not successful in 10 attempts", lastFailure);
	}

	protected final void doWithBlockedPort(BlockedPortAction action) throws Exception {
		ServerSocket serverSocket = new ServerSocket();
		int blockedPort = doWithRetry(() -> {
			int port = SocketUtils.findAvailableTcpPort(40000);
			serverSocket.bind(new InetSocketAddress(port));
			return port;
		});
		try {
			action.run(blockedPort);
		}
		finally {
			serverSocket.close();
		}
	}

	private KeyStore loadStore() throws KeyStoreException, IOException, NoSuchAlgorithmException, CertificateException {
		KeyStore keyStore = KeyStore.getInstance("JKS");
		Resource resource = new ClassPathResource("test.jks");
		loadStore(keyStore, resource);
		return keyStore;
	}

	private void loadStore(KeyStore keyStore, Resource resource)
			throws IOException, NoSuchAlgorithmException, CertificateException {
		try (InputStream stream = resource.getInputStream()) {
			keyStore.load(stream, "secret".toCharArray());
		}
	}

	private class TestGzipInputStreamFactory implements InputStreamFactory {

		private final AtomicBoolean requested = new AtomicBoolean();

		@Override
		public InputStream create(InputStream in) throws IOException {
			if (this.requested.get()) {
				throw new IllegalStateException("On deflated InputStream already requested");
			}
			this.requested.set(true);
			return new GZIPInputStream(in);
		}

		boolean wasCompressionUsed() {
			return this.requested.get();
		}

	}

	@SuppressWarnings("serial")
	static class InitCountingServlet extends GenericServlet {

		private int initCount;

		@Override
		public void init() {
			this.initCount++;
		}

		@Override
		public void service(ServletRequest req, ServletResponse res) {
		}

		int getInitCount() {
			return this.initCount;
		}

	}

	interface BlockedPortAction {

		void run(int port);

	}

	/**
	 * {@link TrustSelfSignedStrategy} that also validates certificate serial number.
	 */
	private static final class SerialNumberValidatingTrustSelfSignedStrategy extends TrustSelfSignedStrategy {

		private final String serialNumber;

		private SerialNumberValidatingTrustSelfSignedStrategy(String serialNumber) {
			this.serialNumber = serialNumber;
		}

		@Override
		public boolean isTrusted(X509Certificate[] chain, String authType) throws CertificateException {
			String hexSerialNumber = chain[0].getSerialNumber().toString(16);
			boolean isMatch = hexSerialNumber.equals(this.serialNumber);
			return super.isTrusted(chain, authType) && isMatch;
		}

	}

	public static class FailingServlet extends HttpServlet {

		@Override
		public void init() throws ServletException {
			throw new FailingServletException();
		}

	}

	public static class FailingServletContextListener implements ServletContextListener {

		@Override
		public void contextInitialized(ServletContextEvent sce) {
			throw new FailingServletException();
		}

	}

	static class FailingServletException extends RuntimeException {

		FailingServletException() {
			super("Init Failure");
		}

	}

	protected static class BlockingServlet extends HttpServlet {

		private final BlockingQueue<CyclicBarrier> barriers = new ArrayBlockingQueue<>(10);

		public BlockingServlet() {

		}

		@Override
		protected void doGet(HttpServletRequest req, HttpServletResponse resp) throws ServletException, IOException {
			CyclicBarrier barrier = new CyclicBarrier(2);
			this.barriers.add(barrier);
			try {
				barrier.await();
			}
			catch (InterruptedException ex) {
				Thread.currentThread().interrupt();
			}
			catch (BrokenBarrierException ex) {
				throw new ServletException(ex);
			}
		}

		public void admitOne() {
			try {
				CyclicBarrier barrier = this.barriers.take();
				if (!barrier.isBroken()) {
					barrier.await();
				}
			}
			catch (InterruptedException ex) {
				Thread.currentThread().interrupt();
			}
			catch (BrokenBarrierException ex) {
				throw new RuntimeException(ex);
			}
		}

		public void awaitQueue() throws InterruptedException {
			while (this.barriers.isEmpty()) {
				Thread.sleep(100);
			}
		}

		public void awaitQueue(int size) throws InterruptedException {
			while (this.barriers.size() < size) {
				Thread.sleep(100);
			}
		}

	}

	static class BlockingAsyncServlet extends HttpServlet {

		private final BlockingQueue<CyclicBarrier> barriers = new ArrayBlockingQueue<>(10);

		@Override
		protected void doGet(HttpServletRequest req, HttpServletResponse resp) throws ServletException, IOException {
			CyclicBarrier barrier = new CyclicBarrier(2);
			this.barriers.add(barrier);
			AsyncContext async = req.startAsync();
			new Thread(() -> {
				try {
					barrier.await();
				}
				catch (InterruptedException ex) {
					Thread.currentThread().interrupt();
				}
				catch (BrokenBarrierException ex) {

				}
				async.complete();
			}).start();
		}

		private void admitOne() {
			try {
				this.barriers.take().await();
			}
			catch (InterruptedException ex) {
				Thread.currentThread().interrupt();
			}
			catch (BrokenBarrierException ex) {
				throw new RuntimeException(ex);
			}
		}

		private void awaitQueue() throws InterruptedException {
			while (this.barriers.isEmpty()) {
				Thread.sleep(100);
			}
		}

	}

}<|MERGE_RESOLUTION|>--- conflicted
+++ resolved
@@ -1127,7 +1127,6 @@
 	}
 
 	@Test
-<<<<<<< HEAD
 	protected void whenHttp2IsEnabledAndSslIsDisabledThenH2cCanBeUsed() throws Exception {
 		AbstractServletWebServerFactory factory = getFactory();
 		Http2 http2 = new Http2();
@@ -1158,7 +1157,9 @@
 		this.webServer = factory.getWebServer(exampleServletRegistration());
 		this.webServer.start();
 		assertThat(getResponse("http://localhost:" + this.webServer.getPort() + "/hello")).isEqualTo("Hello World");
-=======
+	}
+
+	@Test
 	void whenARequestIsActiveAfterGracefulShutdownEndsThenStopWillComplete()
 			throws InterruptedException, BrokenBarrierException {
 		AbstractServletWebServerFactory factory = getFactory();
@@ -1181,7 +1182,6 @@
 		catch (RuntimeException ex) {
 
 		}
->>>>>>> 64e76bad
 	}
 
 	protected Future<Object> initiateGetRequest(int port, String path) {
