--- conflicted
+++ resolved
@@ -56,12 +56,7 @@
 	/**
 	 * An empty {@link ConfigurationPropertyName}.
 	 */
-<<<<<<< HEAD
-	public static final ConfigurationPropertyName EMPTY = new ConfigurationPropertyName(
-			Elements.EMPTY);
-=======
-	public static final ConfigurationPropertyName EMPTY = new ConfigurationPropertyName(new String[0]);
->>>>>>> c6c139d9
+	public static final ConfigurationPropertyName EMPTY = new ConfigurationPropertyName(Elements.EMPTY);
 
 	private Elements elements;
 
@@ -69,15 +64,7 @@
 
 	private String string;
 
-<<<<<<< HEAD
 	private ConfigurationPropertyName(Elements elements) {
-=======
-	private ConfigurationPropertyName(CharSequence[] elements) {
-		this(elements, new CharSequence[elements.length]);
-	}
-
-	private ConfigurationPropertyName(CharSequence[] elements, CharSequence[] uniformElements) {
->>>>>>> c6c139d9
 		this.elements = elements;
 		this.uniformElements = new CharSequence[elements.getSize()];
 	}
@@ -114,20 +101,7 @@
 	 * @return {@code true} if the element is indexed and numeric
 	 */
 	public boolean isNumericIndex(int elementIndex) {
-<<<<<<< HEAD
 		return this.elements.getType(elementIndex) == ElementType.NUMERICALLY_INDEXED;
-=======
-		return isIndexed(elementIndex) && isNumeric(getElement(elementIndex, Form.ORIGINAL));
-	}
-
-	private boolean isNumeric(CharSequence element) {
-		for (int i = 0; i < element.length(); i++) {
-			if (!Character.isDigit(element.charAt(i))) {
-				return false;
-			}
-		}
-		return true;
->>>>>>> c6c139d9
 	}
 
 	/**
@@ -162,21 +136,19 @@
 			if (type == ElementType.UNIFORM || type == ElementType.DASHED) {
 				return element.toString();
 			}
-<<<<<<< HEAD
 			return convertToDashedElement(element).toString();
 		}
 		CharSequence uniformElement = this.uniformElements[elementIndex];
 		if (uniformElement == null) {
-			uniformElement = (type != ElementType.UNIFORM)
-					? convertToUniformElement(element) : element;
+			uniformElement = (type != ElementType.UNIFORM) ? convertToUniformElement(element) : element;
 			this.uniformElements[elementIndex] = uniformElement.toString();
 		}
 		return uniformElement.toString();
 	}
 
 	private CharSequence convertToOriginalForm(CharSequence element) {
-		return convertElement(element, false, (ch, i) -> ch == '_'
-				|| ElementsParser.isValidChar(Character.toLowerCase(ch), i));
+		return convertElement(element, false,
+				(ch, i) -> ch == '_' || ElementsParser.isValidChar(Character.toLowerCase(ch), i));
 	}
 
 	private CharSequence convertToDashedElement(CharSequence element) {
@@ -184,22 +156,15 @@
 	}
 
 	private CharSequence convertToUniformElement(CharSequence element) {
-		return convertElement(element, true,
-				(ch, i) -> ElementsParser.isAlphaNumeric(ch));
-	}
-
-	private CharSequence convertElement(CharSequence element, boolean lowercase,
-			ElementCharPredicate filter) {
+		return convertElement(element, true, (ch, i) -> ElementsParser.isAlphaNumeric(ch));
+	}
+
+	private CharSequence convertElement(CharSequence element, boolean lowercase, ElementCharPredicate filter) {
 		StringBuilder result = new StringBuilder(element.length());
 		for (int i = 0; i < element.length(); i++) {
-			char ch = lowercase ? Character.toLowerCase(element.charAt(i))
-					: element.charAt(i);
+			char ch = lowercase ? Character.toLowerCase(element.charAt(i)) : element.charAt(i);
 			if (filter.test(ch, i)) {
 				result.append(ch);
-=======
-			else {
-				result = cleanupCharSequence(result, (c, i) -> c == '-' || c == '_', CharProcessor.LOWERCASE);
->>>>>>> c6c139d9
 			}
 		}
 		return result;
@@ -224,24 +189,8 @@
 		if (elementValue == null) {
 			return this;
 		}
-<<<<<<< HEAD
 		Elements additionalElements = of(elementValue).elements;
 		return new ConfigurationPropertyName(this.elements.append(additionalElements));
-=======
-		process(elementValue, '.', (value, start, end, indexed) -> Assert.isTrue(start == 0,
-				() -> "Element value '" + elementValue + "' must be a single item"));
-		if (!isIndexed(elementValue)) {
-			InvalidConfigurationPropertyNameException.throwIfHasInvalidChars(elementValue,
-					ElementValidator.getInvalidChars(elementValue));
-		}
-		int length = this.elements.length;
-		CharSequence[] elements = new CharSequence[length + 1];
-		System.arraycopy(this.elements, 0, elements, 0, length);
-		elements[length] = elementValue;
-		CharSequence[] uniformElements = new CharSequence[length + 1];
-		System.arraycopy(this.uniformElements, 0, uniformElements, 0, length);
-		return new ConfigurationPropertyName(elements, uniformElements);
->>>>>>> c6c139d9
 	}
 
 	/**
@@ -329,8 +278,7 @@
 		if (result != 0) {
 			return result;
 		}
-		if (type1 == ElementType.NUMERICALLY_INDEXED
-				&& type2 == ElementType.NUMERICALLY_INDEXED) {
+		if (type1 == ElementType.NUMERICALLY_INDEXED && type2 == ElementType.NUMERICALLY_INDEXED) {
 			long v1 = Long.parseLong(e1);
 			long v2 = Long.parseLong(e2);
 			return Long.compare(v1, v2);
@@ -373,10 +321,8 @@
 			if (i2 >= l2) {
 				return false;
 			}
-			char ch1 = indexed1 ? e1.charAt(i, i1)
-					: Character.toLowerCase(e1.charAt(i, i1));
-			char ch2 = indexed2 ? e2.charAt(i, i2)
-					: Character.toLowerCase(e2.charAt(i, i2));
+			char ch1 = indexed1 ? e1.charAt(i, i1) : Character.toLowerCase(e1.charAt(i, i1));
+			char ch2 = indexed2 ? e2.charAt(i, i2) : Character.toLowerCase(e2.charAt(i, i2));
 			if (!indexed1 && !ElementsParser.isAlphaNumeric(ch1)) {
 				i1++;
 			}
@@ -402,33 +348,7 @@
 
 	@Override
 	public int hashCode() {
-<<<<<<< HEAD
 		return 0;
-=======
-		if (this.elementHashCodes == null) {
-			this.elementHashCodes = getElementHashCodes();
-		}
-		return ObjectUtils.nullSafeHashCode(this.elementHashCodes);
-	}
-
-	private int[] getElementHashCodes() {
-		int[] hashCodes = new int[this.elements.length];
-		for (int i = 0; i < this.elements.length; i++) {
-			hashCodes[i] = getElementHashCode(this.elements[i]);
-		}
-		return hashCodes;
-	}
-
-	private int getElementHashCode(CharSequence element) {
-		int hash = 0;
-		boolean indexed = isIndexed(element);
-		int offset = indexed ? 1 : 0;
-		for (int i = 0 + offset; i < element.length() - offset; i++) {
-			char ch = (indexed ? element.charAt(i) : Character.toLowerCase(element.charAt(i)));
-			hash = (ch == '-' || ch == '_') ? hash : 31 * hash + Character.hashCode(ch);
-		}
-		return hash;
->>>>>>> c6c139d9
 	}
 
 	@Override
@@ -440,8 +360,7 @@
 	}
 
 	private String buildToString() {
-		if (this.elements.canShortcutWithSource(ElementType.UNIFORM,
-				ElementType.DASHED)) {
+		if (this.elements.canShortcutWithSource(ElementType.UNIFORM, ElementType.DASHED)) {
 			return this.elements.getSource().toString();
 		}
 		StringBuilder result = new StringBuilder();
@@ -479,7 +398,6 @@
 	 * @throws InvalidConfigurationPropertyNameException if the name is not valid
 	 */
 	public static ConfigurationPropertyName of(CharSequence name) {
-<<<<<<< HEAD
 		return of(name, false);
 	}
 
@@ -495,11 +413,6 @@
 		if (name == null) {
 			Assert.isTrue(returnNullIfInvalid, "Name must not be null");
 			return null;
-=======
-		Assert.notNull(name, "Name must not be null");
-		if (name.length() >= 1 && (name.charAt(0) == '.' || name.charAt(name.length() - 1) == '.')) {
-			throw new InvalidConfigurationPropertyNameException(name, Collections.singletonList('.'));
->>>>>>> c6c139d9
 		}
 		if (name.length() == 0) {
 			return EMPTY;
@@ -508,8 +421,7 @@
 			if (returnNullIfInvalid) {
 				return null;
 			}
-			throw new InvalidConfigurationPropertyNameException(name,
-					Collections.singletonList('.'));
+			throw new InvalidConfigurationPropertyNameException(name, Collections.singletonList('.'));
 		}
 		Elements elements = new ElementsParser(name, '.').parse();
 		for (int i = 0; i < elements.getSize(); i++) {
@@ -517,8 +429,7 @@
 				if (returnNullIfInvalid) {
 					return null;
 				}
-				throw new InvalidConfigurationPropertyNameException(name,
-						getInvalidChars(elements, i));
+				throw new InvalidConfigurationPropertyNameException(name, getInvalidChars(elements, i));
 			}
 		}
 		return new ConfigurationPropertyName(elements);
@@ -565,82 +476,9 @@
 		if (name.length() == 0) {
 			return EMPTY;
 		}
-<<<<<<< HEAD
-		Elements elements = new ElementsParser(name, separator)
-				.parse(elementValueProcessor);
+		Elements elements = new ElementsParser(name, separator).parse(elementValueProcessor);
 		if (elements.getSize() == 0) {
 			return EMPTY;
-=======
-		List<CharSequence> elements = new ArrayList<>();
-		process(name, separator, (elementValue, start, end, indexed) -> {
-			elementValue = elementValueProcessor.apply(elementValue);
-			if (!isIndexed(elementValue)) {
-				elementValue = cleanupCharSequence(elementValue,
-						(ch, index) -> ch != '_' && !ElementValidator.isValidChar(Character.toLowerCase(ch), index),
-						CharProcessor.NONE);
-			}
-			if (elementValue.length() > 0) {
-				elements.add(elementValue);
-			}
-		});
-		return new ConfigurationPropertyName(elements.toArray(new CharSequence[0]));
-	}
-
-	private static void process(CharSequence name, char separator, ElementProcessor processor) {
-		int start = 0;
-		boolean indexed = false;
-		int length = name.length();
-		int openBracketCount = 0;
-		for (int i = 0; i < length; i++) {
-			char ch = name.charAt(i);
-			if (ch == ']') {
-				openBracketCount--;
-				if (openBracketCount == 0) {
-					processElement(processor, name, start, i + 1, indexed);
-					start = i + 1;
-					indexed = false;
-				}
-			}
-			else if (ch == '[') {
-				openBracketCount++;
-				if (!indexed) {
-					processElement(processor, name, start, i, indexed);
-					start = i;
-					indexed = true;
-				}
-			}
-			else if (!indexed && ch == separator) {
-				processElement(processor, name, start, i, indexed);
-				start = i + 1;
-			}
-		}
-		processElement(processor, name, start, length, false);
-	}
-
-	private static void processElement(ElementProcessor processor, CharSequence name, int start, int end,
-			boolean indexed) {
-		if ((end - start) >= 1) {
-			processor.process(name.subSequence(start, end), start, end, indexed);
-		}
-	}
-
-	private static CharSequence cleanupCharSequence(CharSequence name, CharFilter filter, CharProcessor processor) {
-		for (int i = 0; i < name.length(); i++) {
-			char ch = name.charAt(i);
-			char processed = processor.process(ch, i);
-			if (filter.isExcluded(processed, i) || processed != ch) {
-				// We save memory by only creating the new result if necessary
-				StringBuilder result = new StringBuilder(name.length());
-				result.append(name.subSequence(0, i));
-				for (int j = i; j < name.length(); j++) {
-					processed = processor.process(name.charAt(j), j);
-					if (!filter.isExcluded(processed, j)) {
-						result.append(processed);
-					}
-				}
-				return result;
-			}
->>>>>>> c6c139d9
 		}
 		return new ConfigurationPropertyName(elements);
 	}
@@ -698,8 +536,7 @@
 
 		private static final ElementType[] NO_TYPE = {};
 
-		public static final Elements EMPTY = new Elements("", 0, NO_POSITION, NO_POSITION,
-				NO_TYPE, null);
+		public static final Elements EMPTY = new Elements("", 0, NO_POSITION, NO_POSITION, NO_TYPE, null);
 
 		private final CharSequence source;
 
@@ -721,8 +558,7 @@
 		 */
 		private final CharSequence[] resolved;
 
-		Elements(CharSequence source, int size, int[] start, int[] end,
-				ElementType[] type, CharSequence[] resolved) {
+		Elements(CharSequence source, int size, int[] start, int[] end, ElementType[] type, CharSequence[] resolved) {
 			super();
 			this.source = source;
 			this.size = size;
@@ -733,28 +569,25 @@
 		}
 
 		public Elements append(Elements additional) {
-			Assert.isTrue(additional.getSize() == 1, () -> "Element value '"
-					+ additional.getSource() + "' must be a single item");
+			Assert.isTrue(additional.getSize() == 1,
+					() -> "Element value '" + additional.getSource() + "' must be a single item");
 			ElementType[] type = new ElementType[this.size + 1];
 			System.arraycopy(this.type, 0, type, 0, this.size);
 			type[this.size] = additional.type[0];
 			CharSequence[] resolved = newResolved(this.size + 1);
 			resolved[this.size] = additional.get(0);
-			return new Elements(this.source, this.size + 1, this.start, this.end, type,
-					resolved);
+			return new Elements(this.source, this.size + 1, this.start, this.end, type, resolved);
 		}
 
 		public Elements chop(int size) {
 			CharSequence[] resolved = newResolved(size);
-			return new Elements(this.source, size, this.start, this.end, this.type,
-					resolved);
+			return new Elements(this.source, size, this.start, this.end, this.type, resolved);
 		}
 
 		private CharSequence[] newResolved(int size) {
 			CharSequence[] resolved = new CharSequence[size];
 			if (this.resolved != null) {
-				System.arraycopy(this.resolved, 0, resolved, 0,
-						Math.min(size, this.size));
+				System.arraycopy(this.resolved, 0, resolved, 0, Math.min(size, this.size));
 			}
 			return resolved;
 		}
@@ -781,16 +614,9 @@
 			return end - start;
 		}
 
-<<<<<<< HEAD
 		public char charAt(int index, int charIndex) {
 			if (this.resolved != null && this.resolved[index] != null) {
 				return this.resolved[index].charAt(charIndex);
-=======
-		@Override
-		public void process(CharSequence elementValue, int start, int end, boolean indexed) {
-			if (this.valid && !indexed) {
-				this.valid = isValidElement(elementValue);
->>>>>>> c6c139d9
 			}
 			int start = this.start[index];
 			return this.source.charAt(start + charIndex);
@@ -821,8 +647,7 @@
 		 * @param alternativeType and alternative required type
 		 * @return {@code true} if all elements match at least one of the types
 		 */
-		public boolean canShortcutWithSource(ElementType requiredType,
-				ElementType alternativeType) {
+		public boolean canShortcutWithSource(ElementType requiredType, ElementType alternativeType) {
 			if (this.resolved != null) {
 				return false;
 			}
@@ -913,8 +738,7 @@
 				type = ElementType.NON_UNIFORM;
 			}
 			add(start, length, type, valueProcessor);
-			return new Elements(this.source, this.size, this.start, this.end, this.type,
-					this.resolved);
+			return new Elements(this.source, this.size, this.start, this.end, this.type, this.resolved);
 		}
 
 		private ElementType updateType(ElementType existingType, char ch, int index) {
@@ -931,8 +755,7 @@
 				return ElementType.DASHED;
 			}
 			if (!isValidChar(ch, index)) {
-				if (existingType == ElementType.EMPTY
-						&& !isValidChar(Character.toLowerCase(ch), index)) {
+				if (existingType == ElementType.EMPTY && !isValidChar(Character.toLowerCase(ch), index)) {
 					return ElementType.EMPTY;
 				}
 				return ElementType.NON_UNIFORM;
@@ -940,8 +763,7 @@
 			return existingType;
 		}
 
-		private void add(int start, int end, ElementType type,
-				Function<CharSequence, CharSequence> valueProcessor) {
+		private void add(int start, int end, ElementType type, Function<CharSequence, CharSequence> valueProcessor) {
 			if ((end - start) < 1 || type == ElementType.EMPTY) {
 				return;
 			}
@@ -955,11 +777,9 @@
 				if (this.resolved == null) {
 					this.resolved = new CharSequence[this.start.length];
 				}
-				CharSequence resolved = valueProcessor
-						.apply(this.source.subSequence(start, end));
+				CharSequence resolved = valueProcessor.apply(this.source.subSequence(start, end));
 				Elements resolvedElements = new ElementsParser(resolved, '.').parse();
-				Assert.state(resolvedElements.getSize() == 1,
-						"Resolved element must not contain multiple elements");
+				Assert.state(resolvedElements.getSize() == 1, "Resolved element must not contain multiple elements");
 				this.resolved[this.size] = resolvedElements.get(0);
 				type = resolvedElements.getType(0);
 			}
