/*
 * Copyright 2012-2019 the original author or authors.
 *
 * Licensed under the Apache License, Version 2.0 (the "License");
 * you may not use this file except in compliance with the License.
 * You may obtain a copy of the License at
 *
 *      https://www.apache.org/licenses/LICENSE-2.0
 *
 * Unless required by applicable law or agreed to in writing, software
 * distributed under the License is distributed on an "AS IS" BASIS,
 * WITHOUT WARRANTIES OR CONDITIONS OF ANY KIND, either express or implied.
 * See the License for the specific language governing permissions and
 * limitations under the License.
 */

package org.springframework.boot.test.autoconfigure.web.servlet;

import java.io.PrintStream;
import java.io.PrintWriter;
import java.io.StringWriter;
import java.util.ArrayList;
import java.util.Collection;
import java.util.List;

import javax.servlet.Filter;

import org.apache.commons.logging.Log;
import org.apache.commons.logging.LogFactory;

import org.springframework.beans.factory.ListableBeanFactory;
import org.springframework.beans.factory.NoSuchBeanDefinitionException;
import org.springframework.boot.web.servlet.AbstractFilterRegistrationBean;
import org.springframework.boot.web.servlet.DelegatingFilterProxyRegistrationBean;
import org.springframework.boot.web.servlet.FilterRegistrationBean;
import org.springframework.boot.web.servlet.RegistrationBean;
import org.springframework.boot.web.servlet.ServletContextInitializerBeans;
import org.springframework.context.ApplicationContext;
import org.springframework.context.ConfigurableApplicationContext;
import org.springframework.test.web.servlet.MvcResult;
import org.springframework.test.web.servlet.ResultHandler;
import org.springframework.test.web.servlet.result.PrintingResultHandler;
import org.springframework.test.web.servlet.setup.ConfigurableMockMvcBuilder;
import org.springframework.util.Assert;
import org.springframework.util.CollectionUtils;
import org.springframework.util.StringUtils;
import org.springframework.web.context.WebApplicationContext;

/**
 * {@link MockMvcBuilderCustomizer} for a typical Spring Boot application. Usually applied
 * automatically via {@link AutoConfigureMockMvc @AutoConfigureMockMvc}, but may also be
 * used directly.
 *
 * @author Phillip Webb
 * @author Andy Wilkinson
 * @since 1.4.0
 */
public class SpringBootMockMvcBuilderCustomizer implements MockMvcBuilderCustomizer {

	private final WebApplicationContext context;

	private boolean addFilters = true;

	private MockMvcPrint print = MockMvcPrint.DEFAULT;

	private boolean printOnlyOnFailure = true;

	/**
	 * Create a new {@link SpringBootMockMvcBuilderCustomizer} instance.
	 * @param context the source application context
	 */
	public SpringBootMockMvcBuilderCustomizer(WebApplicationContext context) {
		Assert.notNull(context, "Context must not be null");
		this.context = context;
	}

	@Override
	public void customize(ConfigurableMockMvcBuilder<?> builder) {
		if (this.addFilters) {
			addFilters(builder);
		}
		ResultHandler printHandler = getPrintHandler();
		if (printHandler != null) {
			builder.alwaysDo(printHandler);
		}
	}

	private ResultHandler getPrintHandler() {
		LinesWriter writer = getLinesWriter();
		if (writer == null) {
			return null;
		}
		if (this.printOnlyOnFailure) {
			writer = new DeferredLinesWriter(this.context, writer);
		}
		return new LinesWritingResultHandler(writer);
	}

	private LinesWriter getLinesWriter() {
		if (this.print == MockMvcPrint.NONE) {
			return null;
		}
		if (this.print == MockMvcPrint.LOG_DEBUG) {
			return new LoggingLinesWriter();
		}
		return new SystemLinesWriter(this.print);

	}

	private void addFilters(ConfigurableMockMvcBuilder<?> builder) {
<<<<<<< HEAD
		FilterRegistrationBeans registrations = new FilterRegistrationBeans(this.context);
		registrations.stream().map(AbstractFilterRegistrationBean.class::cast)
				.filter(AbstractFilterRegistrationBean::isEnabled)
				.forEach((registration) -> addFilter(builder, registration));
	}

	private void addFilter(ConfigurableMockMvcBuilder<?> builder,
			AbstractFilterRegistrationBean<?> registration) {
		Filter filter = registration.getFilter();
		Collection<String> urls = registration.getUrlPatterns();
=======
		ServletContextInitializerBeans initializers = new ServletContextInitializerBeans(this.context);
		initializers.stream().filter(AbstractFilterRegistrationBean.class::isInstance)
				.map(AbstractFilterRegistrationBean.class::cast).filter(AbstractFilterRegistrationBean::isEnabled)
				.forEach((registration) -> addFilter(builder, registration.getFilter(), registration.getUrlPatterns()));
	}

	private void addFilter(ConfigurableMockMvcBuilder<?> builder, Filter filter, Collection<String> urls) {
>>>>>>> c6c139d9
		if (urls.isEmpty()) {
			builder.addFilters(filter);
		}
		else {
			builder.addFilter(filter, StringUtils.toStringArray(urls));
		}
	}

	public void setAddFilters(boolean addFilters) {
		this.addFilters = addFilters;
	}

	public boolean isAddFilters() {
		return this.addFilters;
	}

	public void setPrint(MockMvcPrint print) {
		this.print = print;
	}

	public MockMvcPrint getPrint() {
		return this.print;
	}

	public void setPrintOnlyOnFailure(boolean printOnlyOnFailure) {
		this.printOnlyOnFailure = printOnlyOnFailure;
	}

	public boolean isPrintOnlyOnFailure() {
		return this.printOnlyOnFailure;
	}

	/**
	 * {@link ResultHandler} that prints {@link MvcResult} details to a given
	 * {@link LinesWriter}.
	 */
	private static class LinesWritingResultHandler implements ResultHandler {

		private final LinesWriter writer;

		LinesWritingResultHandler(LinesWriter writer) {
			this.writer = writer;
		}

		@Override
		public void handle(MvcResult result) throws Exception {
			LinesPrintingResultHandler delegate = new LinesPrintingResultHandler();
			delegate.handle(result);
			delegate.write(this.writer);
		}

		private static class LinesPrintingResultHandler extends PrintingResultHandler {

			protected LinesPrintingResultHandler() {
				super(new Printer());
			}

			public void write(LinesWriter writer) {
				writer.write(((Printer) getPrinter()).getLines());
			}

			private static class Printer implements ResultValuePrinter {

				private final List<String> lines = new ArrayList<>();

				@Override
				public void printHeading(String heading) {
					this.lines.add("");
					this.lines.add(String.format("%s:", heading));
				}

				@Override
				public void printValue(String label, Object value) {
					if (value != null && value.getClass().isArray()) {
						value = CollectionUtils.arrayToList(value);
					}
					this.lines.add(String.format("%17s = %s", label, value));
				}

				public List<String> getLines() {
					return this.lines;
				}

			}

		}

	}

	/**
	 * Strategy interface to write MVC result lines.
	 */
	interface LinesWriter {

		void write(List<String> lines);

	}

	/**
	 * {@link LinesWriter} used to defer writing until errors are detected.
	 *
	 * @see MockMvcPrintOnlyOnFailureTestExecutionListener
	 */
	static class DeferredLinesWriter implements LinesWriter {

		private static final String BEAN_NAME = DeferredLinesWriter.class.getName();

		private final LinesWriter delegate;

		private final List<String> lines = new ArrayList<>();

		DeferredLinesWriter(WebApplicationContext context, LinesWriter delegate) {
			Assert.state(context instanceof ConfigurableApplicationContext,
					"A ConfigurableApplicationContext is required for printOnlyOnFailure");
			((ConfigurableApplicationContext) context).getBeanFactory().registerSingleton(BEAN_NAME, this);
			this.delegate = delegate;
		}

		@Override
		public void write(List<String> lines) {
			this.lines.addAll(lines);
		}

		public void writeDeferredResult() {
			this.delegate.write(this.lines);
		}

		public static DeferredLinesWriter get(ApplicationContext applicationContext) {
			try {
				return applicationContext.getBean(BEAN_NAME, DeferredLinesWriter.class);
			}
			catch (NoSuchBeanDefinitionException ex) {
				return null;
			}
		}

	}

	/**
	 * {@link LinesWriter} to output results to the log.
	 */
	private static class LoggingLinesWriter implements LinesWriter {

		private static final Log logger = LogFactory.getLog("org.springframework.test.web.servlet.result");

		@Override
		public void write(List<String> lines) {
			if (logger.isDebugEnabled()) {
				StringWriter stringWriter = new StringWriter();
				PrintWriter printWriter = new PrintWriter(stringWriter);
				for (String line : lines) {
					printWriter.println(line);
				}
				logger.debug("MvcResult details:\n" + stringWriter);
			}
		}

	}

	/**
	 * {@link LinesWriter} to output results to {@code System.out} or {@code System.err}.
	 */
	private static class SystemLinesWriter implements LinesWriter {

		private final MockMvcPrint print;

		SystemLinesWriter(MockMvcPrint print) {
			this.print = print;
		}

		@Override
		public void write(List<String> lines) {
			PrintStream printStream = getPrintStream();
			for (String line : lines) {
				printStream.println(line);
			}
		}

		private PrintStream getPrintStream() {
			if (this.print == MockMvcPrint.SYSTEM_ERR) {
				return System.err;
			}
			return System.out;
		}

	}

	private static class FilterRegistrationBeans extends ServletContextInitializerBeans {

		FilterRegistrationBeans(ListableBeanFactory beanFactory) {
			super(beanFactory, FilterRegistrationBean.class,
					DelegatingFilterProxyRegistrationBean.class);
		}

		@Override
		protected void addAdaptableBeans(ListableBeanFactory beanFactory) {
			addAsRegistrationBean(beanFactory, Filter.class,
					new FilterRegistrationBeanAdapter());
		}

		private static class FilterRegistrationBeanAdapter
				implements RegistrationBeanAdapter<Filter> {

			@Override
			public RegistrationBean createRegistrationBean(String name, Filter source,
					int totalNumberOfSourceBeans) {
				FilterRegistrationBean<Filter> bean = new FilterRegistrationBean<>(
						source);
				bean.setName(name);
				return bean;
			}

		}

	}

}<|MERGE_RESOLUTION|>--- conflicted
+++ resolved
@@ -108,26 +108,15 @@
 	}
 
 	private void addFilters(ConfigurableMockMvcBuilder<?> builder) {
-<<<<<<< HEAD
 		FilterRegistrationBeans registrations = new FilterRegistrationBeans(this.context);
 		registrations.stream().map(AbstractFilterRegistrationBean.class::cast)
 				.filter(AbstractFilterRegistrationBean::isEnabled)
 				.forEach((registration) -> addFilter(builder, registration));
 	}
 
-	private void addFilter(ConfigurableMockMvcBuilder<?> builder,
-			AbstractFilterRegistrationBean<?> registration) {
+	private void addFilter(ConfigurableMockMvcBuilder<?> builder, AbstractFilterRegistrationBean<?> registration) {
 		Filter filter = registration.getFilter();
 		Collection<String> urls = registration.getUrlPatterns();
-=======
-		ServletContextInitializerBeans initializers = new ServletContextInitializerBeans(this.context);
-		initializers.stream().filter(AbstractFilterRegistrationBean.class::isInstance)
-				.map(AbstractFilterRegistrationBean.class::cast).filter(AbstractFilterRegistrationBean::isEnabled)
-				.forEach((registration) -> addFilter(builder, registration.getFilter(), registration.getUrlPatterns()));
-	}
-
-	private void addFilter(ConfigurableMockMvcBuilder<?> builder, Filter filter, Collection<String> urls) {
->>>>>>> c6c139d9
 		if (urls.isEmpty()) {
 			builder.addFilters(filter);
 		}
@@ -318,24 +307,19 @@
 	private static class FilterRegistrationBeans extends ServletContextInitializerBeans {
 
 		FilterRegistrationBeans(ListableBeanFactory beanFactory) {
-			super(beanFactory, FilterRegistrationBean.class,
-					DelegatingFilterProxyRegistrationBean.class);
+			super(beanFactory, FilterRegistrationBean.class, DelegatingFilterProxyRegistrationBean.class);
 		}
 
 		@Override
 		protected void addAdaptableBeans(ListableBeanFactory beanFactory) {
-			addAsRegistrationBean(beanFactory, Filter.class,
-					new FilterRegistrationBeanAdapter());
-		}
-
-		private static class FilterRegistrationBeanAdapter
-				implements RegistrationBeanAdapter<Filter> {
+			addAsRegistrationBean(beanFactory, Filter.class, new FilterRegistrationBeanAdapter());
+		}
+
+		private static class FilterRegistrationBeanAdapter implements RegistrationBeanAdapter<Filter> {
 
 			@Override
-			public RegistrationBean createRegistrationBean(String name, Filter source,
-					int totalNumberOfSourceBeans) {
-				FilterRegistrationBean<Filter> bean = new FilterRegistrationBean<>(
-						source);
+			public RegistrationBean createRegistrationBean(String name, Filter source, int totalNumberOfSourceBeans) {
+				FilterRegistrationBean<Filter> bean = new FilterRegistrationBean<>(source);
 				bean.setName(name);
 				return bean;
 			}
