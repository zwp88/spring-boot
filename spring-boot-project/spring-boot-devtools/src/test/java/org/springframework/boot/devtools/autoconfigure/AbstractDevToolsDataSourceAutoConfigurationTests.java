--- conflicted
+++ resolved
@@ -51,31 +51,18 @@
 public abstract class AbstractDevToolsDataSourceAutoConfigurationTests {
 
 	@Test
-<<<<<<< HEAD
 	public void singleManuallyConfiguredDataSourceIsNotClosed() throws Exception {
-		ConfigurableApplicationContext context = getContext(
-				() -> createContext(SingleDataSourceConfiguration.class));
-=======
-	public void singleManuallyConfiguredDataSourceIsNotClosed() throws SQLException {
-		ConfigurableApplicationContext context = createContext(SingleDataSourceConfiguration.class);
->>>>>>> 24925c3d
+		ConfigurableApplicationContext context = getContext(() -> createContext(SingleDataSourceConfiguration.class));
 		DataSource dataSource = context.getBean(DataSource.class);
 		Statement statement = configureDataSourceBehavior(dataSource);
 		verify(statement, never()).execute("SHUTDOWN");
 	}
 
 	@Test
-<<<<<<< HEAD
 	public void multipleDataSourcesAreIgnored() throws Exception {
 		ConfigurableApplicationContext context = getContext(
 				() -> createContext(MultipleDataSourcesConfiguration.class));
-		Collection<DataSource> dataSources = context.getBeansOfType(DataSource.class)
-				.values();
-=======
-	public void multipleDataSourcesAreIgnored() throws SQLException {
-		ConfigurableApplicationContext context = createContext(MultipleDataSourcesConfiguration.class);
 		Collection<DataSource> dataSources = context.getBeansOfType(DataSource.class).values();
->>>>>>> 24925c3d
 		for (DataSource dataSource : dataSources) {
 			Statement statement = configureDataSourceBehavior(dataSource);
 			verify(statement, never()).execute("SHUTDOWN");
@@ -101,8 +88,8 @@
 		return statement;
 	}
 
-	protected ConfigurableApplicationContext getContext(
-			Supplier<ConfigurableApplicationContext> supplier) throws Exception {
+	protected ConfigurableApplicationContext getContext(Supplier<ConfigurableApplicationContext> supplier)
+			throws Exception {
 		AtomicReference<ConfigurableApplicationContext> atomicReference = new AtomicReference<>();
 		Thread thread = new Thread(() -> {
 			ConfigurableApplicationContext context = supplier.get();
