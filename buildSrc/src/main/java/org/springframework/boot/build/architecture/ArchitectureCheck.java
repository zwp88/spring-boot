--- conflicted
+++ resolved
@@ -65,22 +65,6 @@
 
 	public ArchitectureCheck() {
 		getOutputDirectory().convention(getProject().getLayout().getBuildDirectory().dir(getName()));
-<<<<<<< HEAD
-		getProhibitObjectsRequireNonNull().convention(true);
-		getRules().addAll(allPackagesShouldBeFreeOfTangles(),
-				allBeanPostProcessorBeanMethodsShouldBeStaticAndHaveParametersThatWillNotCausePrematureInitialization(),
-				allBeanFactoryPostProcessorBeanMethodsShouldBeStaticAndHaveNoParameters(),
-				noClassesShouldCallStepVerifierStepVerifyComplete(),
-				noClassesShouldConfigureDefaultStepVerifierTimeout(), noClassesShouldCallCollectorsToList(),
-				noClassesShouldCallURLEncoderWithStringEncoding(), noClassesShouldCallURLDecoderWithStringEncoding(),
-				noClassesShouldLoadResourcesUsingResourceUtils(), noClassesShouldCallStringToUpperCaseWithoutLocale(),
-				noClassesShouldCallStringToLowerCaseWithoutLocale(),
-				conditionalOnMissingBeanShouldNotSpecifyOnlyATypeThatIsTheSameAsMethodReturnType(),
-				enumSourceShouldNotSpecifyOnlyATypeThatIsTheSameAsMethodParameterType());
-		getRules().addAll(getProhibitObjectsRequireNonNull()
-			.map((prohibit) -> prohibit ? noClassesShouldCallObjectsRequireNonNull() : Collections.emptyList()));
-		getRuleDescriptions().set(getRules().map((rules) -> rules.stream().map(ArchRule::getDescription).toList()));
-=======
 		getRules().addAll(getProhibitObjectsRequireNonNull().convention(true)
 			.map(whenTrue(ArchitectureRules::noClassesShouldCallObjectsRequireNonNull)));
 		getRules().addAll(ArchitectureRules.standard());
@@ -93,7 +77,6 @@
 
 	private List<String> asDescriptions(List<ArchRule> rules) {
 		return rules.stream().map(ArchRule::getDescription).toList();
->>>>>>> 43268173
 	}
 
 	@TaskAction
@@ -105,82 +88,6 @@
 		if (!violations.isEmpty()) {
 			throw new GradleException("Architecture check failed. See '" + outputFile + "' for details.");
 		}
-<<<<<<< HEAD
-		else {
-			outputFile.createNewFile();
-		}
-	}
-
-	private ArchRule allPackagesShouldBeFreeOfTangles() {
-		return SlicesRuleDefinition.slices().matching("(**)").should().beFreeOfCycles();
-	}
-
-	private ArchRule allBeanPostProcessorBeanMethodsShouldBeStaticAndHaveParametersThatWillNotCausePrematureInitialization() {
-		return ArchRuleDefinition.methods()
-			.that()
-			.areAnnotatedWith("org.springframework.context.annotation.Bean")
-			.and()
-			.haveRawReturnType(Predicates.assignableTo("org.springframework.beans.factory.config.BeanPostProcessor"))
-			.should(onlyHaveParametersThatWillNotCauseEagerInitialization())
-			.andShould()
-			.beStatic()
-			.allowEmptyShould(true);
-	}
-
-	private ArchCondition<JavaMethod> onlyHaveParametersThatWillNotCauseEagerInitialization() {
-		DescribedPredicate<CanBeAnnotated> notAnnotatedWithLazy = DescribedPredicate
-			.not(CanBeAnnotated.Predicates.annotatedWith("org.springframework.context.annotation.Lazy"));
-		DescribedPredicate<JavaClass> notOfASafeType = DescribedPredicate
-			.not(Predicates.assignableTo("org.springframework.beans.factory.ObjectProvider")
-				.or(Predicates.assignableTo("org.springframework.context.ApplicationContext"))
-				.or(Predicates.assignableTo("org.springframework.core.env.Environment")));
-		return new ArchCondition<>("not have parameters that will cause eager initialization") {
-
-			@Override
-			public void check(JavaMethod item, ConditionEvents events) {
-				item.getParameters()
-					.stream()
-					.filter(notAnnotatedWithLazy)
-					.filter((parameter) -> notOfASafeType.test(parameter.getRawType()))
-					.forEach((parameter) -> events.add(SimpleConditionEvent.violated(parameter,
-							parameter.getDescription() + " will cause eager initialization as it is "
-									+ notAnnotatedWithLazy.getDescription() + " and is "
-									+ notOfASafeType.getDescription())));
-			}
-
-		};
-	}
-
-	private ArchRule allBeanFactoryPostProcessorBeanMethodsShouldBeStaticAndHaveNoParameters() {
-		return ArchRuleDefinition.methods()
-			.that()
-			.areAnnotatedWith("org.springframework.context.annotation.Bean")
-			.and()
-			.haveRawReturnType(
-					Predicates.assignableTo("org.springframework.beans.factory.config.BeanFactoryPostProcessor"))
-			.should(onlyInjectEnvironment())
-			.andShould()
-			.beStatic()
-			.allowEmptyShould(true);
-	}
-
-	private ArchCondition<JavaMethod> onlyInjectEnvironment() {
-		return new ArchCondition<>("only inject Environment") {
-
-			@Override
-			public void check(JavaMethod item, ConditionEvents events) {
-				List<JavaParameter> parameters = item.getParameters();
-				for (JavaParameter parameter : parameters) {
-					if (!"org.springframework.core.env.Environment".equals(parameter.getType().getName())) {
-						events.add(SimpleConditionEvent.violated(item,
-								item.getDescription() + " should only inject Environment"));
-					}
-				}
-			}
-
-		};
-=======
->>>>>>> 43268173
 	}
 
 	private List<Path> classFilesPaths() {
@@ -200,35 +107,6 @@
 		}
 		Files.writeString(outputFile.toPath(), report.toString(), StandardOpenOption.CREATE,
 				StandardOpenOption.TRUNCATE_EXISTING);
-	}
-
-	private ArchRule enumSourceShouldNotSpecifyOnlyATypeThatIsTheSameAsMethodParameterType() {
-		return ArchRuleDefinition.methods()
-			.that()
-			.areAnnotatedWith("org.junit.jupiter.params.provider.EnumSource")
-			.should(notSpecifyOnlyATypeThatIsTheSameAsTheMethodParameterType())
-			.allowEmptyShould(true);
-	}
-
-	private ArchCondition<? super JavaMethod> notSpecifyOnlyATypeThatIsTheSameAsTheMethodParameterType() {
-		return new ArchCondition<>("not specify only a type that is the same as the method's parameter type") {
-
-			@Override
-			public void check(JavaMethod item, ConditionEvents events) {
-				JavaAnnotation<JavaMethod> conditional = item
-					.getAnnotationOfType("org.junit.jupiter.params.provider.EnumSource");
-				Map<String, Object> properties = conditional.getProperties();
-				if (properties.size() == 1 && item.getParameterTypes().size() == 1) {
-					conditional.get("value").ifPresent((value) -> {
-						if (value.equals(item.getParameterTypes().get(0))) {
-							events.add(SimpleConditionEvent.violated(item, conditional.getDescription()
-									+ " should not specify only a value that is the same as the method's parameter type"));
-						}
-					});
-				}
-			}
-
-		};
 	}
 
 	public void setClasses(FileCollection classes) {
