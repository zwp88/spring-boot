/*
 * Copyright 2012-2019 the original author or authors.
 *
 * Licensed under the Apache License, Version 2.0 (the "License");
 * you may not use this file except in compliance with the License.
 * You may obtain a copy of the License at
 *
 *      https://www.apache.org/licenses/LICENSE-2.0
 *
 * Unless required by applicable law or agreed to in writing, software
 * distributed under the License is distributed on an "AS IS" BASIS,
 * WITHOUT WARRANTIES OR CONDITIONS OF ANY KIND, either express or implied.
 * See the License for the specific language governing permissions and
 * limitations under the License.
 */

package sample.quartz;

import org.junit.jupiter.api.Test;
import org.junit.jupiter.api.extension.ExtendWith;

import org.springframework.boot.SpringApplication;
import org.springframework.boot.test.system.CapturedOutput;
import org.springframework.boot.test.system.OutputCaptureExtension;
import org.springframework.context.ConfigurableApplicationContext;

import static org.assertj.core.api.Assertions.assertThat;

/**
 * Tests for {@link SampleQuartzApplication}.
 *
 * @author Eddú Meléndez
 */
@ExtendWith(OutputCaptureExtension.class)
class SampleQuartzApplicationTests {

	@Test
<<<<<<< HEAD
	void quartzJobIsTriggered(CapturedOutput capturedOutput) throws InterruptedException {
		try (ConfigurableApplicationContext context = SpringApplication
				.run(SampleQuartzApplication.class)) {
			long end = System.currentTimeMillis() + 5000;
			while ((!capturedOutput.toString().contains("Hello World!"))
					&& System.currentTimeMillis() < end) {
=======
	public void quartzJobIsTriggered() throws InterruptedException {
		try (ConfigurableApplicationContext context = SpringApplication.run(SampleQuartzApplication.class)) {
			long end = System.currentTimeMillis() + 5000;
			while ((!this.outputCapture.toString().contains("Hello World!")) && System.currentTimeMillis() < end) {
>>>>>>> 24925c3d
				Thread.sleep(100);
			}
			assertThat(capturedOutput).contains("Hello World!");
		}
	}

}<|MERGE_RESOLUTION|>--- conflicted
+++ resolved
@@ -35,19 +35,10 @@
 class SampleQuartzApplicationTests {
 
 	@Test
-<<<<<<< HEAD
 	void quartzJobIsTriggered(CapturedOutput capturedOutput) throws InterruptedException {
-		try (ConfigurableApplicationContext context = SpringApplication
-				.run(SampleQuartzApplication.class)) {
-			long end = System.currentTimeMillis() + 5000;
-			while ((!capturedOutput.toString().contains("Hello World!"))
-					&& System.currentTimeMillis() < end) {
-=======
-	public void quartzJobIsTriggered() throws InterruptedException {
 		try (ConfigurableApplicationContext context = SpringApplication.run(SampleQuartzApplication.class)) {
 			long end = System.currentTimeMillis() + 5000;
-			while ((!this.outputCapture.toString().contains("Hello World!")) && System.currentTimeMillis() < end) {
->>>>>>> 24925c3d
+			while ((!capturedOutput.toString().contains("Hello World!")) && System.currentTimeMillis() < end) {
 				Thread.sleep(100);
 			}
 			assertThat(capturedOutput).contains("Hello World!");
