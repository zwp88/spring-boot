--- conflicted
+++ resolved
@@ -3,13 +3,9 @@
   workflow_dispatch:
   push:
     branches:
-<<<<<<< HEAD
       - 'main'
-=======
-      - '3.5.x'
 permissions:
   contents: read
->>>>>>> 040f81af
 concurrency:
   group: ${{ github.workflow }}-${{ github.ref }}
 jobs:
