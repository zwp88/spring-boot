name: Build and Deploy Snapshot
on:
  push:
    branches:
      - main
concurrency:
  group: ${{ github.workflow }}-${{ github.ref }}
jobs:
  build-and-deploy-snapshot:
    name: Build and Deploy Snapshot
    if: ${{ github.repository == 'spring-projects/spring-boot' || github.repository == 'spring-projects/spring-boot-commercial' }}
    runs-on: ${{ vars.UBUNTU_MEDIUM || 'ubuntu-latest' }}
    steps:
      - name: Check Out Code
        uses: actions/checkout@v4
      - name: Build and Publish
        id: build-and-publish
        uses: ./.github/actions/build
        with:
          commercial-release-repository-url: ${{ vars.COMMERCIAL_RELEASE_REPO_URL }}
          commercial-repository-password: ${{ secrets.COMMERCIAL_ARTIFACTORY_RO_PASSWORD }}
          commercial-repository-username: ${{ secrets.COMMERCIAL_ARTIFACTORY_RO_USERNAME }}
          commercial-snapshot-repository-url: ${{ vars.COMMERCIAL_SNAPSHOT_REPO_URL }}
          develocity-access-key: ${{ secrets.DEVELOCITY_ACCESS_KEY }}
          publish: true
      - name: Deploy
        uses: spring-io/artifactory-deploy-action@26bbe925a75f4f863e1e529e85be2d0093cac116 # v0.0.1
        with:
          build-name: ${{ vars.COMMERCIAL && format('spring-boot-commercial-{0}', github.ref_name) || format('spring-boot-{0}', github.ref_name) }}
          folder: 'deployment-repository'
          password: ${{ vars.COMMERCIAL && secrets.COMMERCIAL_ARTIFACTORY_PASSWORD || secrets.ARTIFACTORY_PASSWORD }}
          project: ${{ vars.COMMERCIAL && 'spring' }}
          repository: ${{ vars.COMMERCIAL && 'spring-commercial-snapshot-local' || 'libs-snapshot-local' }}
          signing-key: ${{ secrets.GPG_PRIVATE_KEY }}
          signing-passphrase: ${{ secrets.GPG_PASSPHRASE }}
          uri: ${{ vars.COMMERCIAL_DEPLOY_REPO_URL || 'https://repo.spring.io' }}
          username: ${{ vars.COMMERCIAL && secrets.COMMERCIAL_ARTIFACTORY_USERNAME || secrets.ARTIFACTORY_USERNAME }}
      - name: Send Notification
        if: always()
        uses: ./.github/actions/send-notification
        with:
          build-scan-url: ${{ steps.build-and-publish.outputs.build-scan-url }}
          run-name: ${{ format('{0} | Linux | Java 17', github.ref_name) }}
          status: ${{ job.status }}
          webhook-url: ${{ secrets.GOOGLE_CHAT_WEBHOOK_URL }}
    outputs:
      version: ${{ steps.build-and-publish.outputs.version }}
  trigger-docs-build:
    name: Trigger Docs Build
<<<<<<< HEAD
    runs-on: ${{ vars.UBUNTU_SMALL || 'ubuntu-latest' }}
=======
>>>>>>> ae677d4d
    needs: build-and-deploy-snapshot
    permissions:
      actions: write
    runs-on: ubuntu-latest
    steps:
      - name: Run Deploy Docs Workflow
        env:
          GH_TOKEN: ${{ secrets.GITHUB_TOKEN }}
        run: gh workflow run deploy-docs.yml --repo spring-projects/spring-boot -r docs-build -f build-refname=${{ github.ref_name }} -f build-version=${{ needs.build-and-deploy-snapshot.outputs.version }}
  verify:
    name: Verify
    needs: build-and-deploy-snapshot
    uses: ./.github/workflows/verify.yml
    secrets:
      commercial-repository-password: ${{ secrets.COMMERCIAL_ARTIFACTORY_RO_PASSWORD }}
      commercial-repository-username: ${{ secrets.COMMERCIAL_ARTIFACTORY_RO_USERNAME }}
      google-chat-webhook-url: ${{ secrets.GOOGLE_CHAT_WEBHOOK_URL }}
      opensource-repository-password: ${{ secrets.ARTIFACTORY_PASSWORD }}
      opensource-repository-username: ${{ secrets.ARTIFACTORY_USERNAME }}
      token: ${{ secrets.GH_ACTIONS_REPO_TOKEN }}
    with:
      version: ${{ needs.build-and-deploy-snapshot.outputs.version }}<|MERGE_RESOLUTION|>--- conflicted
+++ resolved
@@ -47,14 +47,10 @@
       version: ${{ steps.build-and-publish.outputs.version }}
   trigger-docs-build:
     name: Trigger Docs Build
-<<<<<<< HEAD
-    runs-on: ${{ vars.UBUNTU_SMALL || 'ubuntu-latest' }}
-=======
->>>>>>> ae677d4d
     needs: build-and-deploy-snapshot
     permissions:
       actions: write
-    runs-on: ubuntu-latest
+    runs-on: ${{ vars.UBUNTU_SMALL || 'ubuntu-latest' }}
     steps:
       - name: Run Deploy Docs Workflow
         env:
