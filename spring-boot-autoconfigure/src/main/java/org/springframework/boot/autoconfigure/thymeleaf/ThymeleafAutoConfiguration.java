/*
 * Copyright 2012-2014 the original author or authors.
 *
 * Licensed under the Apache License, Version 2.0 (the "License");
 * you may not use this file except in compliance with the License.
 * You may obtain a copy of the License at
 *
 *      http://www.apache.org/licenses/LICENSE-2.0
 *
 * Unless required by applicable law or agreed to in writing, software
 * distributed under the License is distributed on an "AS IS" BASIS,
 * WITHOUT WARRANTIES OR CONDITIONS OF ANY KIND, either express or implied.
 * See the License for the specific language governing permissions and
 * limitations under the License.
 */

package org.springframework.boot.autoconfigure.thymeleaf;

import java.util.Collection;
import java.util.Collections;

import javax.annotation.PostConstruct;
import javax.servlet.Servlet;

import nz.net.ultraq.thymeleaf.LayoutDialect;

import org.springframework.beans.factory.annotation.Autowired;
import org.springframework.boot.autoconfigure.AutoConfigureAfter;
import org.springframework.boot.autoconfigure.EnableAutoConfiguration;
import org.springframework.boot.autoconfigure.condition.ConditionalOnClass;
import org.springframework.boot.autoconfigure.condition.ConditionalOnMissingBean;
import org.springframework.boot.autoconfigure.condition.ConditionalOnWebApplication;
import org.springframework.boot.autoconfigure.web.WebMvcAutoConfiguration;
import org.springframework.boot.context.properties.EnableConfigurationProperties;
import org.springframework.context.annotation.Bean;
import org.springframework.context.annotation.Configuration;
import org.springframework.core.Ordered;
import org.springframework.core.io.DefaultResourceLoader;
import org.springframework.core.io.Resource;
import org.springframework.core.io.ResourceLoader;
import org.springframework.util.Assert;
import org.thymeleaf.dialect.IDialect;
import org.thymeleaf.extras.springsecurity3.dialect.SpringSecurityDialect;
import org.thymeleaf.spring4.SpringTemplateEngine;
import org.thymeleaf.spring4.resourceresolver.SpringResourceResourceResolver;
import org.thymeleaf.spring4.view.ThymeleafViewResolver;
import org.thymeleaf.templateresolver.ITemplateResolver;
import org.thymeleaf.templateresolver.TemplateResolver;

import com.github.mxab.thymeleaf.extras.dataattribute.dialect.DataAttributeDialect;

/**
 * {@link EnableAutoConfiguration Auto-configuration} for Thymeleaf.
 *
 * @author Dave Syer
 * @author Andy Wilkinson
 * @author Stephane Nicoll
 */
@Configuration
@EnableConfigurationProperties(ThymeleafProperties.class)
@ConditionalOnClass(SpringTemplateEngine.class)
@AutoConfigureAfter(WebMvcAutoConfiguration.class)
public class ThymeleafAutoConfiguration {

	@Configuration
	@ConditionalOnMissingBean(name = "defaultTemplateResolver")
	public static class DefaultTemplateResolverConfiguration {

		@Autowired
		private ThymeleafProperties properties;

		@Autowired
		private final ResourceLoader resourceLoader = new DefaultResourceLoader();

		@PostConstruct
		public void checkTemplateLocationExists() {
			Boolean checkTemplateLocation = this.properties.isCheckTemplateLocation();
			if (checkTemplateLocation) {
				Resource resource = this.resourceLoader.getResource(this.properties
						.getPrefix());
				Assert.state(resource.exists(), "Cannot find template location: "
						+ resource + " (please add some templates "
						+ "or check your Thymeleaf configuration)");
			}
		}

		@Bean
		public ITemplateResolver defaultTemplateResolver() {
			TemplateResolver resolver = new TemplateResolver();
			resolver.setResourceResolver(thymeleafResourceResolver());
			resolver.setPrefix(this.properties.getPrefix());
			resolver.setSuffix(this.properties.getSuffix());
			resolver.setTemplateMode(this.properties.getMode());
			resolver.setCharacterEncoding(this.properties.getEncoding());
			resolver.setCacheable(this.properties.isCache());
			return resolver;
		}

		@Bean
		public SpringResourceResourceResolver thymeleafResourceResolver() {
			return new SpringResourceResourceResolver();
		}
	}

	@Configuration
	@ConditionalOnMissingBean(SpringTemplateEngine.class)
	protected static class ThymeleafDefaultConfiguration {

		@Autowired
		private final Collection<ITemplateResolver> templateResolvers = Collections
				.emptySet();

		@Autowired(required = false)
		private final Collection<IDialect> dialects = Collections.emptySet();

		@Bean
		public SpringTemplateEngine templateEngine() {
			SpringTemplateEngine engine = new SpringTemplateEngine();
			for (ITemplateResolver templateResolver : this.templateResolvers) {
				engine.addTemplateResolver(templateResolver);
			}
			for (IDialect dialect : this.dialects) {
				engine.addDialect(dialect);
			}
			return engine;
		}

	}

	@Configuration
	@ConditionalOnClass(name = "nz.net.ultraq.thymeleaf.LayoutDialect")
	protected static class ThymeleafWebLayoutConfiguration {

		@Bean
		public LayoutDialect layoutDialect() {
			return new LayoutDialect();
		}

	}

	@Configuration
<<<<<<< HEAD
	@ConditionalOnClass(DataAttributeDialect.class)
	protected static class DataAttributeDialectConfiguration {
=======
	@ConditionalOnClass({ Servlet.class })
	@ConditionalOnWebApplication
	protected static class ThymeleafViewResolverConfiguration implements EnvironmentAware {
>>>>>>> 336b96b8

		@Bean
		@ConditionalOnMissingBean
		public DataAttributeDialect dialect() {
			return new DataAttributeDialect();
		}

	}

<<<<<<< HEAD
	@Configuration
	@ConditionalOnClass({ SpringSecurityDialect.class })
	protected static class ThymeleafSecurityDialectConfiguration {

		@Bean
		@ConditionalOnMissingBean
		public SpringSecurityDialect securityDialect() {
			return new SpringSecurityDialect();
		}

	}

	@Configuration
	@ConditionalOnClass({ Servlet.class })
	protected static class ThymeleafViewResolverConfiguration {

		@Autowired
		private ThymeleafProperties properties;

		@Autowired
		private SpringTemplateEngine templateEngine;

=======
		@Autowired
		private SpringTemplateEngine templateEngine;

		@Override
		public void setEnvironment(Environment environment) {
			this.environment = new RelaxedPropertyResolver(environment,
					"spring.thymeleaf.");
		}

>>>>>>> 336b96b8
		@Bean
		@ConditionalOnMissingBean(name = "thymeleafViewResolver")
		public ThymeleafViewResolver thymeleafViewResolver() {
			ThymeleafViewResolver resolver = new ThymeleafViewResolver();
			resolver.setTemplateEngine(this.templateEngine);
			resolver.setCharacterEncoding(this.properties.getEncoding());
			resolver.setContentType(appendCharset(this.properties.getContentType(),
					resolver.getCharacterEncoding()));
			resolver.setExcludedViewNames(this.properties.getExcludedViewNames());
			resolver.setViewNames(this.properties.getViewNames());
			// This resolver acts as a fallback resolver (e.g. like a
			// InternalResourceViewResolver) so it needs to have low precedence
			resolver.setOrder(Ordered.LOWEST_PRECEDENCE - 5);
			return resolver;
		}

		private String appendCharset(String type, String charset) {
			if (type.contains("charset=")) {
				return type;
			}
			return type + ";charset=" + charset;
		}

	}

}<|MERGE_RESOLUTION|>--- conflicted
+++ resolved
@@ -139,14 +139,8 @@
 	}
 
 	@Configuration
-<<<<<<< HEAD
 	@ConditionalOnClass(DataAttributeDialect.class)
 	protected static class DataAttributeDialectConfiguration {
-=======
-	@ConditionalOnClass({ Servlet.class })
-	@ConditionalOnWebApplication
-	protected static class ThymeleafViewResolverConfiguration implements EnvironmentAware {
->>>>>>> 336b96b8
 
 		@Bean
 		@ConditionalOnMissingBean
@@ -156,7 +150,6 @@
 
 	}
 
-<<<<<<< HEAD
 	@Configuration
 	@ConditionalOnClass({ SpringSecurityDialect.class })
 	protected static class ThymeleafSecurityDialectConfiguration {
@@ -171,6 +164,7 @@
 
 	@Configuration
 	@ConditionalOnClass({ Servlet.class })
+	@ConditionalOnWebApplication
 	protected static class ThymeleafViewResolverConfiguration {
 
 		@Autowired
@@ -179,17 +173,6 @@
 		@Autowired
 		private SpringTemplateEngine templateEngine;
 
-=======
-		@Autowired
-		private SpringTemplateEngine templateEngine;
-
-		@Override
-		public void setEnvironment(Environment environment) {
-			this.environment = new RelaxedPropertyResolver(environment,
-					"spring.thymeleaf.");
-		}
-
->>>>>>> 336b96b8
 		@Bean
 		@ConditionalOnMissingBean(name = "thymeleafViewResolver")
 		public ThymeleafViewResolver thymeleafViewResolver() {
